h2. API Documentation Guidelines

This guide documents the Ruby on Rails API documentation guidelines.

endprologue.

h3. RDoc

The Rails API documentation is generated with RDoc 2.5. Please consult the documentation for help with the "markup":http://rdoc.rubyforge.org/RDoc/Markup.html, and take into account also these "additional directives":http://rdoc.rubyforge.org/RDoc/Parser/Ruby.html.

h3. Wording

Write simple, declarative sentences. Brevity is a plus: get to the point.

Write in present tense: "Returns a hash that...", rather than "Returned a hash that..." or "Will return a hash that...".

Start comments in upper case, follow regular punctuation rules:

<ruby>
# Declares an attribute reader backed by an internally-named instance variable.
def attr_internal_reader(*attrs)
  ...
end
</ruby>

Communicate to the reader the current way of doing things, both explicitly and implicitly. Use the recommended idioms in edge, reorder sections to emphasize favored approaches if needed, etc. The documentation should be a model for best practices and canonical, modern Rails usage.

Documentation has to be concise but comprehensive. Explore and document edge cases. What happens if a module is anonymous? What if a collection is empty? What if an argument is nil?

<<<<<<< HEAD
The proper names of Rails components have a space in between the words, like "Active Support". +ActiveRecord+ is a Ruby module, whereas Active Record is an ORM. All Rails documentation should consistently refer to Rails components by their proper name, and if in your next blog post or presentation you remember this tidbit and take it into account that'd be fenomenal :).
=======
The proper names of Rails components have a space in between the words, like "Active Support". +ActiveRecord+ is a Ruby module, whereas Active Record is an ORM. Historically there has been lack of consistency regarding this, but we checked with David when docrails started. All Rails documentation consistently refer to Rails components by their proper name, and if in your next blog post or presentation you remember this tidbit and take it into account that'd be phenomenal:).
>>>>>>> 220cb107

Spell names correctly: Arel, Test::Unit, RSpec, HTML, MySQL, JavaScript, ERb. When in doubt, please have a look at some authoritative source like their official documentation.

Use the article "an" for "SQL", as in "an SQL statement". Also "an SQLite database".

h3. Example Code

Choose meaningful examples that depict and cover the basics as well as interesting points or gotchas.

Use two spaces to indent chunks of code.—that is two spaces with respect to the left margin; the examples
themselves should use "Rails code conventions":http://rails.lighthouseapp.com/projects/8994/source-style.

Short docs do not need an explicit "Examples" label to introduce snippets, they just follow paragraphs:

<ruby>
# Converts a collection of elements into a formatted string by calling
# <tt>to_s</tt> on all elements and joining them.
#
#   Blog.all.to_formatted_s # => "First PostSecond PostThird Post"
</ruby>

On the other hand, big chunks of structured documentation may have a separate "Examples" section:

<ruby>
# ==== Examples
#
#   Person.exists?(5)
#   Person.exists?('5')
#   Person.exists?(:name => "David")
#   Person.exists?(['name LIKE ?', "%#{query}%"])
</ruby>

The result of expressions follow them and are introduced by "# => ", vertically aligned:

<ruby>
# For checking if a fixnum is even or odd.
#
#   1.even? # => false
#   1.odd?  # => true
#   2.even? # => true
#   2.odd?  # => false
</ruby>

If a line is too long, the comment may be placed on the next line:

<ruby>
  #   label(:post, :title)
  #   # => <label for="post_title">Title</label>
  #
  #   label(:post, :title, "A short title")
  #   # => <label for="post_title">A short title</label>
  #
  #   label(:post, :title, "A short title", :class => "title_label")
  #   # => <label for="post_title" class="title_label">A short title</label>
</ruby>

Avoid using any printing methods like +puts+ or +p+ for that purpose.

On the other hand, regular comments do not use an arrow:

<ruby>
#   polymorphic_url(record)  # same as comment_url(record)
</ruby>

h3. Filenames

As a rule of thumb use filenames relative to the application root:

<plain>
config/routes.rb            # YES
routes.rb                   # NO
RAILS_ROOT/config/routes.rb # NO
</plain>


h3. Fonts

h4. Fixed-width Font

Use fixed-width fonts for:
* constants, in particular class and module names
* method names
* literals like +nil+, +false+, +true+, +self+
* symbols
* method parameters
* file names

<ruby>
class Array
  # Calls <tt>to_param</tt> on all its elements and joins the result with
  # slashes. This is used by <tt>url_for</tt> in Action Pack.
  def to_param
    collect { |e| e.to_param }.join '/'
  end
end
</ruby>

WARNING: Using a pair of +&#43;...&#43;+ for fixed-width font only works with *words*; that is: anything matching <tt>\A\w&#43;\z</tt>. For anything else  use +&lt;tt&gt;...&lt;/tt&gt;+, notably symbols, setters, inline snippets, etc:

h4. Regular Font

When "true" and "false" are English words rather than Ruby keywords use a regular font:

<ruby>
# If <tt>reload_plugins?</tt> is false, add this to your plugin's <tt>init.rb</tt>
# to make it reloadable:
#
#   Dependencies.load_once_paths.delete lib_path
</ruby>

h3. Description Lists

In lists of options, parameters, etc. use a hyphen between the item and its description (reads better than a colon because normally options are symbols):

<ruby>
# * <tt>:allow_nil</tt> - Skip validation if attribute is +nil+.
</ruby>

The description starts in upper case and ends with a full stop—it's standard English.

h3. Dynamically Generated Methods

Methods created with +(module|class)_eval(STRING)+ have a comment by their side with an instance of the generated code. That comment is 2 spaces apart from the template:

<ruby>
for severity in Severity.constants
  class_eval <<-EOT, __FILE__, __LINE__
    def #{severity.downcase}(message = nil, progname = nil, &block)  # def debug(message = nil, progname = nil, &block)
      add(#{severity}, message, progname, &block)                    #   add(DEBUG, message, progname, &block)
    end                                                              # end
                                                                     #
    def #{severity.downcase}?                                        # def debug?
      #{severity} >= @level                                          #   DEBUG >= @level
    end                                                              # end
  EOT
end
</ruby>

If the resulting lines are too wide, say 200 columns or more, we put the comment above the call:

<ruby>
# def self.find_by_login_and_activated(*args)
#   options = args.extract_options!
#   ...
# end
self.class_eval %{
  def self.#{method_id}(*args)
    options = args.extract_options!
    ...
  end
}
</ruby>

h3. Changelog

* July 17, 2010: ported from the docrails wiki and revised by "Xavier Noria":credits.html#fxn
<|MERGE_RESOLUTION|>--- conflicted
+++ resolved
@@ -27,11 +27,7 @@
 
 Documentation has to be concise but comprehensive. Explore and document edge cases. What happens if a module is anonymous? What if a collection is empty? What if an argument is nil?
 
-<<<<<<< HEAD
-The proper names of Rails components have a space in between the words, like "Active Support". +ActiveRecord+ is a Ruby module, whereas Active Record is an ORM. All Rails documentation should consistently refer to Rails components by their proper name, and if in your next blog post or presentation you remember this tidbit and take it into account that'd be fenomenal :).
-=======
-The proper names of Rails components have a space in between the words, like "Active Support". +ActiveRecord+ is a Ruby module, whereas Active Record is an ORM. Historically there has been lack of consistency regarding this, but we checked with David when docrails started. All Rails documentation consistently refer to Rails components by their proper name, and if in your next blog post or presentation you remember this tidbit and take it into account that'd be phenomenal:).
->>>>>>> 220cb107
+The proper names of Rails components have a space in between the words, like "Active Support". +ActiveRecord+ is a Ruby module, whereas Active Record is an ORM. All Rails documentation should consistently refer to Rails components by their proper name, and if in your next blog post or presentation you remember this tidbit and take it into account that'd be phenomenal.
 
 Spell names correctly: Arel, Test::Unit, RSpec, HTML, MySQL, JavaScript, ERb. When in doubt, please have a look at some authoritative source like their official documentation.
 
