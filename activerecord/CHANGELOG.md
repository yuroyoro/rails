--- conflicted
+++ resolved
@@ -1,4 +1,3 @@
-<<<<<<< HEAD
 *   `has_many :through` associations will no longer save the through record
     twice when added in an `after_create` callback defined before the
     associations.
@@ -56,9 +55,25 @@
     Fixes #15538.
 
     *Yves Senn*
-=======
+
+*   Fixed `columns_for_distinct` of postgresql adapter to work correctly
+    with orders without sort direction modifiers.
+
+    *Nikolay Kondratyev*
+
+*   Keep PostgreSQL `hstore` and `json` attributes as `Hash` in `@attributes`.
+    Fixes duplication in combination with `store_accessor`.
+
+    Fixes #15369.
+
+    *Yves Senn*
+
+*   `rake railties:install:migrations` respects the order of railties.
+
+    *Arun Agrawal*
+
+
 ## Rails 4.1.2 (June 26, 2014) ##
->>>>>>> 0690f6f3
 
 *   Fix regression on eager loading association based on SQL query rather than
     existing column.
@@ -66,28 +81,6 @@
     Fixes #15480.
 
     *Lauro Caetano*, *Carlos Antonio da Silva*
-<<<<<<< HEAD
-
-*   Fixed `columns_for_distinct` of postgresql adapter to work correctly
-    with orders without sort direction modifiers.
-
-    *Nikolay Kondratyev*
-
-*   Keep PostgreSQL `hstore` and `json` attributes as `Hash` in `@attributes`.
-    Fixes duplication in combination with `store_accessor`.
-
-    Fixes #15369.
-
-    *Yves Senn*
-
-*   `rake railties:install:migrations` respects the order of railties.
-
-    *Arun Agrawal*
-
-
-## Rails 4.1.2 (unreleased) ##
-=======
->>>>>>> 0690f6f3
 
 *   Fix redefine a has_and_belongs_to_many inside inherited class
     Fixing regression case, where redefining the same has_an_belongs_to_many
