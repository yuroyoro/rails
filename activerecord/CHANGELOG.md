<<<<<<< HEAD
*   `has_many :through` associations will no longer save the through record
    twice when added in an `after_create` callback defined before the
    associations.

    *Sean Griffin*

*   Correctly extract IPv6 addresses from `DATABASE_URI`: the square brackets
    are part of the URI structure, not the actual host.

    Fixes #15705.

    *Andy Bakun*, *Aaron Stone*

*   Don't error when quoting user defined types in PostgreSQL.

    Fixes #15697.

    *Sean Griffin*

*   Ensure both parent IDs are set on join records when both sides of a
    through association are new.

    *Sean Griffin*

*   Pluck now works when selecting columns from different tables with the same
    name.

    Fixes #15649

    *Sean Griffin*

*   `ActiveRecord::FinderMethods.find` with block can handle proc parameter as
    `Enumerable#find` does.

    Fixes #15382.

    *James Yang*

*   `ActiveRecord::SchemaMigration` has no primary key regardless of the
    `primary_key_prefix_type` configuration.

    Fixes #15051.

    *JoseLuis Torres*, *Yves Senn*

*   `rake db:migrate:status` works with legacy migration numbers like `00018_xyz.rb`.

    Fixes #15538.

    *Yves Senn*

*   Fixed `columns_for_distinct` of postgresql adapter to work correctly
    with orders without sort direction modifiers.

    *Nikolay Kondratyev*

*   Keep PostgreSQL `hstore` and `json` attributes as `Hash` in `@attributes`.
    Fixes duplication in combination with `store_accessor`.

    Fixes #15369.

    *Yves Senn*

*   `rake railties:install:migrations` respects the order of railties.

    *Arun Agrawal*
=======
## Rails 4.1.4 (July 2, 2014) ##

*   Fix regression added from the latest security fix.

    *Sean Griffin*, *Matthew Draper*
>>>>>>> 7c4bfe1c


## Rails 4.1.3 (July 2, 2014) ##

*   Fix SQL Injection Vulnerability in 'range' quoting.

    Fixes CVE-2014-3483

    *Rafael Mendonça França*


## Rails 4.1.2 (June 26, 2014) ##

*   Fix regression on eager loading association based on SQL query rather than
    existing column.

    Fixes #15480.

    *Lauro Caetano*, *Carlos Antonio da Silva*

*   Fix redefine a has_and_belongs_to_many inside inherited class
    Fixing regression case, where redefining the same has_an_belongs_to_many
    definition into a subclass would raise.

    Fixes #14983.

    *arthurnn*

*   Fix has_and_belongs_to_many public reflection.
    When defining a has_and_belongs_to_many, internally we convert that to two has_many.
    But as `reflections` is a public API, people expect to see the right macro.

    Fixes #14682.

    *arthurnn*

*   Fixed serialization for records with an attribute named `format`.

    Fixes #15188.

    *Godfrey Chan*

*   Fixed serialized fields returning serialized data after being updated with
    `update_column`.

    *Simon Hørup Eskildsen*

*   When a `group` is set, `sum`, `size`, `average`, `minimum` and `maximum`
    on a NullRelation should return a Hash.

    *Kuldeep Aggarwal*

*   Fixed polymorphic eager loading when using a String as foreign key.

    Fixes #14734.

    *Lauro Caetano*

*   Fixed the inferred table name of a has_and_belongs_to_many auxiliar
    table inside a schema.

    Fixes #14824

    *Eric Chahin*

*   Fix bug that added `table_name_prefix` and `table_name_suffix` to
    extension names in PostgreSQL when migrating.

    *Joao Carlos*

*   Floats with limit >= 25 that get turned into doubles in MySQL no longer have
    their limit dropped from the schema.

    Fixes #14135.

    *Aaron Nelson*

*   Fix how to calculate associated class name when using namespaced has_and_belongs_to_many
    association.

    Fixes #14709.

    *Kassio Borges*

*   `ActiveRecord::Relation::Merger#filter_binds` now compares equivalent symbols and
    strings in column names as equal.

    This fixes a rare case in which more bind values are passed than there are
    placeholders for them in the generated SQL statement, which can make PostgreSQL
    throw a `StatementInvalid` exception.

    *Nat Budin*

*   Fix `stored_attributes` to correctly merge the details of stored
    attributes defined in parent classes.

    Fixes #14672.

    *Brad Bennett*, *Jessica Yao*, *Lakshmi Parthasarathy*

*   `change_column_default` allows `[]` as argument to `change_column_default`.

    Fixes #11586.

    *Yves Senn*

*   Fix `PostgreSQLAdapter::OID::Float#type_cast` to convert Infinity and
    NaN PostgreSQL values into a native Ruby `Float::INFINITY` and `Float::NAN`

    Example:

        # Before
        Point.create(value: 1.0/0)
        Point.last.value # => 0.0

        # After
        Point.create(value: 1.0/0)
        Point.last.value # => Infinity

    *Innokenty Mikhailov*

*   Allow the PostgreSQL adapter to handle bigserial primary key types again.

    Fixes #10410.

    *Patrick Robertson*

*   Fixed has_and_belongs_to_many's CollectionAssociation size calculation.

    has_and_belongs_to_many should fall back to using the normal CollectionAssociation's
    size calculation if the collection is not cached or loaded.

    Fixes #14913 and #14914.

    *Fred Wu*

*   Revert the behaviour of `ActiveRecord::Relation#join` changed through 4.0 => 4.1 to 4.0.

    In 4.1.0 `Relation#join` is delegated to `Arel#SelectManager`.
    In 4.0 series it is delegated to `Array#join`.

    *Bogdan Gusiev*

*   Log nil binary column values correctly.

    When an object with a binary column is updated with a nil value
    in that column, the SQL logger would throw an exception when trying
    to log that nil value. This only occurs when updating a record
    that already has a non-nil value in that column since an initial nil
    value isn't included in the SQL anyway (at least, when dirty checking
    is enabled.) The column's new value will now be logged as `<NULL binary data>`
    to parallel the existing `<N bytes of binary data>` for non-nil values.

    *James Coleman*

*   Stringify all variables keys of MySQL connection configuration.

    When `sql_mode` variable for MySQL adapters set in configuration as `String`
    was ignored and overwritten by strict mode option.

    Fixes #14895.

    *Paul Nikitochkin*

*   Ensure SQLite3 statements are closed on errors.

    Fixes #13631.

    *Timur Alperovich*

*   Fix excluding lower bounds of PostgreSQL date and int ranges.

    *River MacLeod*, *Yves Senn*

*   When using a custom `join_table` name on a `habtm`, rails was not saving it
    on Reflections. This causes a problem when rails loads fixtures, because it
    uses the reflections to set database with fixtures.

    Fixes #14845.

    *Kassio Borges*

*   `ActiveRecord::Base.no_touching` no longer triggers callbacks or start empty transactions.

    Fixes #14841.

    *Lucas Mazza*

*   Fix name collision with `Array#select!` with `Relation#select!`.

    Fixes #14752.

    *Earl St Sauver*

*   Fixed unexpected behavior for `has_many :through` associations going through a scoped `has_many`.

    If a `has_many` association is adjusted using a scope, and another `has_many :through`
    uses this association, then the scope adjustment is unexpectedly neglected.

    Fixes #14537.

    *Jan Habermann*

*   When a destroyed record is duped, the dup is not `destroyed?`.

    *Kuldeep Aggarwal*

*   Fixed has_many association to make it support irregular inflections.

    Fixes #8928.

    *arthurnn*, *Javier Goizueta*

*   Calling `delete_all` on an unloaded `CollectionProxy` no longer
    generates a SQL statement containing each id of the collection:

    Before:

        DELETE FROM `model` WHERE `model`.`parent_id` = 1
        AND `model`.`id` IN (1, 2, 3...)

    After:

        DELETE FROM `model` WHERE `model`.`parent_id` = 1

    *Eileen M. Uchitelle*, *Aaron Patterson*

*   Fixed a problem where count used with a grouping was not returning a Hash.

    Fixes #14721.

    *Eric Chahin*

*   Do not quote uuid default value on `change_column`.

    Fixes #14604.

    *Eric Chahin*

*   The comparison between `Relation` and `CollectionProxy` should be consistent.

    Example:

        author.posts == Post.where(author_id: author.id)
        # => true
        Post.where(author_id: author.id) == author.posts
        # => true

    Fixes #13506.

    *Lauro Caetano*

*   PostgreSQL adapter only warns once for every missing OID per connection.

    Fixes #14275.

    *Matthew Draper*, *Yves Senn*

*   Fixed error for aggregate methods (`empty?`, `any?`, `count`) with `select`
    which created invalid SQL.

    Fixes #13648.

    *Simon Woker*

*   Fix insertion of records via `has_many :through` association with scope.

    Fixes #3548.

    *Ivan Antropov*

*   Make possible to have an association called `records`.

    Fixes #11645.

    *prathamesh-sonpatki*

*   `to_sql` on an association now matches the query that is actually executed, where it
    could previously have incorrectly accrued additional conditions (e.g. as a result of
    a previous query). CollectionProxy now always defers to the association scope's
    `arel` method so the (incorrect) inherited one should be entirely concealed.

    Fixes #14003.

    *Jefferson Lai*

*   Fixed error when using `with_options` with lambda.

    Fixes #9805.

    *Lauro Caetano*

*   Fixed error when specifying a non-empty default value on a PostgreSQL array column.

    Fixes #10613.

    *Luke Steensen*

*   Fixed error where .persisted? throws SystemStackError for an unsaved model with a
    custom primary key that didn't save due to validation error.

    Fixes #14393.

    *Chris Finne*

*   `rake db:structure:dump` only dumps schema information if the schema
    migration table exists.

    Fixes #14217.

    *Yves Senn*

*   Add support for `Relation` be passed as parameter on `QueryCache#select_all`.

    Fixes #14361.

    *arthurnn*

*   Only save `has_one` associations if record has changes. Previously after save
    related callbacks, such as `#after_commit`, were triggered when the
    `has_one` object did not get saved to the db.

    *Alan Kennedy*


## Rails 4.1.1 (May 6, 2014) ##

*   No changes.


## Rails 4.1.0 (April 8, 2014) ##

*   Fixed a problem where an enum would overwrite values of another enum
    with the same name in an unrelated class.

    Fixes #14607.

    *Evan Whalen*


*   Block a few default Class methods as scope name.

    For instance, this will raise:

        scope :public, -> { where(status: 1) }

    *arthurnn*

*   Deprecate SQLite database URLs containing an
    authority.

    The current "correct" spellings for in-memory, relative, and
    absolute URLs, respectively, are:

        sqlite3::memory:
        sqlite3:relative/path
        sqlite3:/full/path

    The previous spelling (`sqlite3:///relative/path`) continues to work
    as it did in Rails 4.0, but with a deprecation warning: in the next
    release, that spelling will instead be interpreted as an absolute
    path.

    *Matthew Draper*

*   `where.not` adds `references` for `includes` like normal `where` calls do.

    Fixes #14406.

    *Yves Senn*

*   `includes` is able to detect the right preloading strategy when string
    joins are involved.

    Fixes #14109.

    *Aaron Patterson*, *Yves Senn*

*   Fixed error with validation with enum fields for records where the
    value for any enum attribute is always evaluated as 0 during
    uniqueness validation.

    Fixes #14172.

    *Vilius Luneckas* *Ahmed AbouElhamayed*

*   `before_add` callbacks are fired before the record is saved on
    `has_and_belongs_to_many` assocations *and* on `has_many :through`
    associations.  Before this change, `before_add` callbacks would be fired
    before the record was saved on `has_and_belongs_to_many` associations, but
    *not* on `has_many :through` associations.

    Fixes #14144.

*   Fixed STI classes not defining an attribute method if there is a
    conflicting private method defined on its ancestors.

    Fixes #11569.

    *Godfrey Chan*

*   Default scopes are no longer overriden by chained conditions.

    Before this change when you defined a `default_scope` in a model
    it was overriden by chained conditions in the same field. Now it
    is merged like any other scope.

    Before:

        class User < ActiveRecord::Base
          default_scope { where state: 'pending' }
          scope :active, -> { where state: 'active' }
          scope :inactive, -> { where state: 'inactive' }
        end

        User.all
        # SELECT "users".* FROM "users" WHERE "users"."state" = 'pending'

        User.active
        # SELECT "users".* FROM "users" WHERE "users"."state" = 'active'

        User.where(state: 'inactive')
        # SELECT "users".* FROM "users" WHERE "users"."state" = 'inactive'

    After:

        class User < ActiveRecord::Base
          default_scope { where state: 'pending' }
          scope :active, -> { where state: 'active' }
          scope :inactive, -> { where state: 'inactive' }
        end

        User.all
        # SELECT "users".* FROM "users" WHERE "users"."state" = 'pending'

        User.active
        # SELECT "users".* FROM "users" WHERE "users"."state" = 'pending' AND "users"."state" = 'active'

        User.where(state: 'inactive')
        # SELECT "users".* FROM "users" WHERE "users"."state" = 'pending' AND "users"."state" = 'inactive'

    To get the previous behavior it is needed to explicitly remove the
    `default_scope` condition using `unscoped`, `unscope`, `rewhere` or
    `except`.

    Example:

        class User < ActiveRecord::Base
          default_scope { where state: 'pending' }
          scope :active, -> { unscope(where: :state).where(state: 'active') }
          scope :inactive, -> { rewhere state: 'inactive' }
        end

        User.all
        # SELECT "users".* FROM "users" WHERE "users"."state" = 'pending'

        User.active
        # SELECT "users".* FROM "users" WHERE "users"."state" = 'active'

        User.inactive
        # SELECT "users".* FROM "users" WHERE "users"."state" = 'inactive'

*   Perform necessary deeper encoding when hstore is inside an array.

    Fixes #11135.

    *Josh Goodall*, *Genadi Samokovarov*

*   Properly detect if a connection is still active before using it
    in multi-threaded environments.

    Fixes #12867.

    *Kevin Casey*, *Matthew Draper*, *William (B.J.) Snow Orvis*

*   When inverting add_index use the index name if present instead of
    the columns.

    If there are two indices with matching columns and one of them is
    explicitly named then reverting the migration adding the named one
    would instead drop the unnamed one.

    The inversion of add_index will now drop the index by its name if
    it is present.

    *Hubert Dąbrowski*

*   Add flag to disable schema dump after migration.

    Add a config parameter on Active Record named `dump_schema_after_migration`
    which is true by default. Now schema dump does not happen at the
    end of migration rake task if `dump_schema_after_migration` is false.

    *Emil Soman*

*   `find_in_batches`, `find_each`, `Result#each` and `Enumerable#index_by` now
    return an `Enumerator` that can calculate its size.

    See also #13938.

    *Marc-André Lafortune*

*   Make sure transaction state gets reset after a commit operation on the record.

    If a new transaction was open inside a callback, the record was loosing track
    of the transaction level state, and it was leaking that state.

    Fixes #12566.

    *arthurnn*

*   Pass `has_and_belongs_to_many` `:autosave` option to
    the underlying `has_many :through` association.

    Fixes #13923.

    *Yves Senn*

*   PostgreSQL implementation of `SchemaStatements#index_name_exists?`.

    The database agnostic implementation does not detect with indexes that are
    not supported by the ActiveRecord schema dumper. For example, expressions
    indexes would not be detected.

    Fixes #11018.

    *Jonathan Baudanza*

*   Parsing PostgreSQL arrays with empty strings now works correctly.

    Previously, if you tried to parse `{"1","","2","","3"}` the result
    would be `["1","2","3"]`, removing the empty strings from the array,
    which would be incorrect. Now it will correctly produce `["1","","2","","3"]`
    as the result of parsing the above PostgreSQL array.

    Fixes #13907.

    *Maurício Linhares*

*   Associations now raise `ArgumentError` on name conflicts.

    Dangerous association names conflicts include instance or class methods already
    defined by `ActiveRecord::Base`.

    Example:

        class Car < ActiveRecord::Base
          has_many :errors
        end
        # Will raise ArgumentError.

    Fixes #13217.

    *Lauro Caetano*

*   Fix regressions on `select_*` methods.
    When `select_*` methods receive a `Relation` object, they should be able to
    get the arel/binds from it.
    Also fix regressions on `select_rows` that was ignoring the binds.

    Fixes #7538, #12017, #13731, #12056.

    *arthurnn*

*   Active Record objects can now be correctly dumped, loaded and dumped again
    without issues.

    Previously, if you did `YAML.dump`, `YAML.load` and then `YAML.dump` again
    in an Active Record model that used serialization it would fail at the last
    dump due to the fields not being correctly serialized before being dumped
    to YAML. Now it is possible to dump and load the same object as many times
    as needed without any issues.

    Fixes #13861.

    *Maurício Linhares*

*   `find_in_batches` now returns an `Enumerator` when called without a block, so that it
    can be chained with other `Enumerable` methods.

    *Marc-André Lafortune*

*   `enum` now raises on "dangerous" name conflicts.

    Dangerous name conflicts includes instance or class method conflicts
    with methods defined within `ActiveRecord::Base` but not its ancestors,
    as well as conflicts with methods generated by other enums on the same
    class.

    Fixes #13389.

    *Godfrey Chan*

*   `scope` now raises on "dangerous" name conflicts.

    Similar to dangerous attribute methods, a scope name conflict is
    dangerous if it conflicts with an existing class method defined within
    `ActiveRecord::Base` but not its ancestors.

    See also #13389.

    *Godfrey Chan*, *Philippe Creux*

*   Correctly send an user provided statement to a `lock!()` call.

        person.lock! 'FOR SHARE NOWAIT'
        # Before: SELECT * ... LIMIT 1 FOR UPDATE
        # After: SELECT * ... LIMIT 1 FOR SHARE NOWAIT

    Fixes #13788.

    *Maurício Linhares*

*   Handle aliased attributes `select()`, `order()` and `reorder()`.

    *Tsutomu Kuroda*

*   Reset the collection association when calling `reset` on it.

    Before:

        post.comments.loaded? # => true
        post.comments.reset
        post.comments.loaded? # => true

    After:

        post.comments.loaded? # => true
        post.comments.reset
        post.comments.loaded? # => false

    Fixes #13777.

    *Kelsey Schlarman*

*   Make enum fields work as expected with the `ActiveModel::Dirty` API.

    Before this change, using the dirty API would have surprising results:

        conversation = Conversation.new
        conversation.status = :active
        conversation.status = :archived
        conversation.status_was # => 0

    After this change, the same code would result in:

        conversation = Conversation.new
        conversation.status = :active
        conversation.status = :archived
        conversation.status_was # => "active"

    *Rafael Mendonça França*

*   `has_one` and `belongs_to` accessors don't add ORDER BY to the queries
    anymore.

    Since Rails 4.0, we add an ORDER BY in the `first` method to ensure
    consistent results among different database engines. But for singular
    associations this behavior is not needed since we will have one record to
    return. As this ORDER BY option can lead some performance issues we are
    removing it for singular associations accessors.

    Fixes #12623.

    *Rafael Mendonça França*

*   Prepend table name for column names passed to `Relation#select`.

    Example:

        Post.select(:id)
        # Before: => SELECT id FROM "posts"
        # After: => SELECT "posts"."id" FROM "posts"

    *Yves Senn*

*   Fail early with "Primary key not included in the custom select clause"
    in `find_in_batches`.

    Before this patch, the exception was raised after the first batch was
    yielded to the block. This means that you only get it, when you hit the
    `batch_size` treshold. This could shadow the issue in development.

    *Alexander Balashov*

*   Ensure `second` through `fifth` methods act like the `first` finder.

    The famous ordinal Array instance methods defined in ActiveSupport
    (`first`, `second`, `third`, `fourth`, and `fifth`) are now available as
    full-fledged finders in ActiveRecord. The biggest benefit of this is ordering
    of the records returned now defaults to the table's primary key in ascending order.

    Fixes #13743.

    Example:

        User.all.second

        # Before
        # => 'SELECT  "users".* FROM "users"'

        # After
        # => SELECT  "users".* FROM "users"   ORDER BY "users"."id" ASC LIMIT 1 OFFSET 1'

        User.offset(3).second

        # Before
        # => 'SELECT "users".* FROM "users"  LIMIT -1 OFFSET 3' # sqlite3 gem
        # => 'SELECT "users".* FROM "users"  OFFSET 3' # pg gem
        # => 'SELECT `users`.* FROM `users`  LIMIT 18446744073709551615 OFFSET 3' # mysql2 gem

        # After
        # => SELECT  "users".* FROM "users"   ORDER BY "users"."id" ASC LIMIT 1 OFFSET 4'

    *Jason Meller*

*   ActiveRecord states are now correctly restored after a rollback for
    models that did not define any transactional callbacks (i.e.
    `after_commit`, `after_rollback` or `after_create`).

    Fixes #13744.

    *Godfrey Chan*

*   Make `touch` fire the `after_commit` and `after_rollback` callbacks.

    *Harry Brundage*

*   Enable partial indexes for `sqlite >= 3.8.0`.

    See http://www.sqlite.org/partialindex.html

    *Cody Cutrer*

*   Don't try to get the subclass if the inheritance column doesn't exist

    The `subclass_from_attrs` method is called even if the column specified by
    the `inheritance_column` setting doesn't exist. This prevents setting associations
    via the attributes hash if the association name clashes with the value of the setting,
    typically `:type`. This worked previously in Rails 3.2.

    *Ujjwal Thaakar*

*   Enum mappings are now exposed via class methods instead of constants.

    Example:

        class Conversation < ActiveRecord::Base
          enum status: [ :active, :archived ]
        end

    Before:

        Conversation::STATUS # => { "active" => 0, "archived" => 1 }

    After:

        Conversation.statuses # => { "active" => 0, "archived" => 1 }

    *Godfrey Chan*

*   Set `NameError#name` when STI-class-lookup fails.

    *Chulki Lee*

*   Fix bug in `becomes!` when changing from the base model to a STI sub-class.

    Fixes #13272.

    *the-web-dev*, *Yves Senn*

*   Currently Active Record can be configured via the environment variable
    `DATABASE_URL` or by manually injecting a hash of values which is what Rails does,
    reading in `database.yml` and setting Active Record appropriately. Active Record
    expects to be able to use `DATABASE_URL` without the use of Rails, and we cannot
    rip out this functionality without deprecating. This presents a problem though
    when both config is set, and a `DATABASE_URL` is present. Currently the
    `DATABASE_URL` should "win" and none of the values in `database.yml` are
    used. This is somewhat unexpected, if one were to set values such as
    `pool` in the `production:` group of `database.yml` they are ignored.

    There are many ways that Active Record initiates a connection today:

    - Stand Alone (without rails)
      - `rake db:<tasks>`
      - `ActiveRecord.establish_connection`

    - With Rails
      - `rake db:<tasks>`
      - `rails <server> | <console>`
      - `rails dbconsole`

    Now all of these behave exactly the same way. The best way to do
    this is to put all of this logic in one place so it is guaranteed to be used.

    Here is the matrix of how this behavior works:

    ```
    No database.yml
    No DATABASE_URL
    => Error
    ```

    ```
    database.yml present
    No DATABASE_URL
    => Use database.yml configuration
    ```

    ```
    No database.yml
    DATABASE_URL present
    => use DATABASE_URL configuration
    ```

    ```
    database.yml present
    DATABASE_URL present
    => Merged into `url` sub key. If both specify `url` sub key, the `database.yml` `url`
       sub key "wins". If other paramaters `adapter` or `database` are specified in YAML,
       they are discarded as the `url` sub key "wins".
    ```

    Current implementation uses `ActiveRecord::Base.configurations` to resolve and merge
    all connection information before returning. This is achieved through a utility
    class: `ActiveRecord::ConnectionHandling::MergeAndResolveDefaultUrlConfig`.

    To understand the exact behavior of this class, it is best to review the
    behavior in `activerecord/test/cases/connection_adapters/connection_handler_test.rb`.

    *Richard Schneeman*

*   Make `change_column_null` revertable. Fixes #13576.

    *Yves Senn*, *Nishant Modak*, *Prathamesh Sonpatki*

*   Don't create/drop the test database if RAILS_ENV is specified explicitly.

    Previously, when the environment was development, we would always
    create or drop both the test and development databases.

    Now, if RAILS_ENV is explicitly defined as development, we don't create
    the test database.

    *Damien Mathieu*

*   Initialize version on Migration objects so that it can be used in a migration,
    and it will be included in the announce message.

    *Dylan Thacker-Smith*

*   `change_table` now uses the current adapter's `update_table_definition`
    method to retrieve a specific table definition.
    This ensures that `change_table` and `create_table` will use
    similar objects.

    Fixes #13577, #13503.

    *Nishant Modak*, *Prathamesh Sonpatki*, *Rafael Mendonça França*

*   Fixed ActiveRecord::Store nil conversion TypeError when using YAML coder.
    In case the YAML passed as paramter is nil, uses an empty string.

    Fixes #13570.

    *Thales Oliveira*

*   Deprecate unused `ActiveRecord::Base.symbolized_base_class`
    and `ActiveRecord::Base.symbolized_sti_name` without replacement.

    *Yves Senn*

*   Since the `test_help.rb` file in Railties now automatically maintains
    your test schema, the `rake db:test:*` tasks are deprecated. This
    doesn't stop you manually running other tasks on your test database
    if needed:

        rake db:schema:load RAILS_ENV=test

    *Jon Leighton*

*   Fix presence validator for association when the associated record responds to `to_a`.

    *gmarik*

*   Fixed regression on preload/includes with multiple arguments failing in certain conditions,
    raising a NoMethodError internally by calling `reflect_on_association` for `NilClass:Class`.

    Fixes #13437.

    *Vipul A M*, *khustochka*

*   Add the ability to nullify the `enum` column.

     Example:

         class Conversation < ActiveRecord::Base
           enum gender: [:female, :male]
         end

         Conversation::GENDER # => { female: 0, male: 1 }

         # conversation.update! gender: 0
         conversation.female!
         conversation.female? # => true
         conversation.gender  # => "female"

         # conversation.update! gender: nil
         conversation.gender = nil
         conversation.gender.nil? # => true
         conversation.gender      # => nil

     *Amr Tamimi*

*   Connection specification now accepts a "url" key. The value of this
    key is expected to contain a database URL. The database URL will be
    expanded into a hash and merged.

    *Richard Schneeman*

*   An `ArgumentError` is now raised on a call to `Relation#where.not(nil)`.

    Example:

        User.where.not(nil)

        # Before
        # => 'SELECT `users`.* FROM `users`  WHERE (NOT (NULL))'

        # After
        # => ArgumentError, 'Invalid argument for .where.not(), got nil.'

    *Kuldeep Aggarwal*

*   Deprecated use of string argument as a configuration lookup in
    `ActiveRecord::Base.establish_connection`. Instead, a symbol must be given.

    *José Valim*

*   Fixed `update_column`, `update_columns`, and `update_all` to correctly serialize
    values for `array`, `hstore` and `json` column types in PostgreSQL.

    Fixes #12261.

    *Tadas Tamosauskas*, *Carlos Antonio da Silva*

*   Do not consider PostgreSQL array columns as number or text columns.

    The code uses these checks in several places to know what to do with a
    particular column, for instance AR attribute query methods has a branch
    like this:

        if column.number?
          !value.zero?
        end

    This should never be true for array columns, since it would be the same
    as running [].zero?, which results in a NoMethodError exception.

    Fixing this by ensuring that array columns in PostgreSQL never return
    true for number?/text? checks.

    *Carlos Antonio da Silva*

*   When connecting to a non-existant database, the error:
    `ActiveRecord::NoDatabaseError` will now be raised. When being used with Rails
    the error message will include information on how to create a database:
    `rake db:create`. Supported adapters: postgresql, mysql, mysql2, sqlite3

    *Richard Schneeman*

*   Do not raise `'cannot touch on a new record object'` exception on destroying
    already destroyed `belongs_to` association with `touch: true` option.

    Fixes #13445.

    Example:

        # Given Comment has belongs_to :post, touch: true
        comment.post.destroy
        comment.destroy # no longer raises an error

    *Paul Nikitochkin*

*   Fix a bug when assigning an array containing string numbers to a
    PostgreSQL integer array column.

    Fixes #13444.

    Example:

        # Given Book#ratings is of type :integer, array: true
        Book.new(ratings: [1, 2]) # worked before
        Book.new(ratings: ['1', '2']) # now works as well

    *Damien Mathieu*

*   Fix `PostgreSQL` insert to properly extract table name from multiline string SQL.

    Previously, executing an insert SQL in `PostgreSQL` with a command like this:

        insert into articles(
          number)
        values(
          5152
        )

    would not work because the adapter was unable to extract the correct `articles`
    table name.

    *Kuldeep Aggarwal*

*   Correctly escape PostgreSQL arrays.

    Fixes: CVE-2014-0080

*   `Relation` no longer has mutator methods like `#map!` and `#delete_if`. Convert
    to an `Array` by calling `#to_a` before using these methods.

    It intends to prevent odd bugs and confusion in code that call mutator
    methods directly on the `Relation`.

    Example:

        # Instead of this
        Author.where(name: 'Hank Moody').compact!

        # Now you have to do this
        authors = Author.where(name: 'Hank Moody').to_a
        authors.compact!

    *Lauro Caetano*

*   Better support for `where()` conditions that use a `belongs_to`
    association name.

    Using the name of an association in `where` previously worked only
    if the value was a single `ActiveRecord::Base` object. e.g.

        Post.where(author: Author.first)

    Any other values, including `nil`, would cause invalid SQL to be
    generated. This change supports arguments in the `where` query
    conditions where the key is a `belongs_to` association name and the
    value is `nil`, an `Array` of `ActiveRecord::Base` objects, or an
    `ActiveRecord::Relation` object.

        class Post < ActiveRecord::Base
          belongs_to :author
        end

    `nil` value finds records where the association is not set:

        Post.where(author: nil)
        # SELECT "posts".* FROM "posts" WHERE "posts"."author_id" IS NULL

    `Array` values find records where the association foreign key
    matches the ids of the passed ActiveRecord models, resulting
    in the same query as `Post.where(author_id: [1,2])`:

        authors_array = [Author.find(1), Author.find(2)]
        Post.where(author: authors_array)
        # SELECT "posts".* FROM "posts" WHERE "posts"."author_id" IN (1, 2)

    `ActiveRecord::Relation` values find records using the same
    query as `Post.where(author_id: Author.where(last_name: "Emde"))`

        Post.where(author: Author.where(last_name: "Emde"))
        # SELECT "posts".* FROM "posts"
        # WHERE "posts"."author_id" IN (
        #   SELECT "authors"."id" FROM "authors"
        #   WHERE "authors"."last_name" = 'Emde')

    Polymorphic `belongs_to` associations will continue to be handled
    appropriately, with the polymorphic `association_type` field added
    to the query to match the base class of the value. This feature
    previously only worked when the value was a single `ActveRecord::Base`.

        class Post < ActiveRecord::Base
          belongs_to :author, polymorphic: true
        end

        Post.where(author: Author.where(last_name: "Emde"))
        # Generates a query similar to:
        Post.where(author_id: Author.where(last_name: "Emde"), author_type: "Author")

    *Martin Emde*

*   Respect temporary option when dropping tables with MySQL.

    Normal DROP TABLE also works, but commits the transaction.

        drop_table :temporary_table, temporary: true

    *Cody Cutrer*

*   Add option to create tables from a query.

        create_table(:long_query, temporary: true,
          as: "SELECT * FROM orders INNER JOIN line_items ON order_id=orders.id")

    Generates:

        CREATE TEMPORARY TABLE long_query AS
          SELECT * FROM orders INNER JOIN line_items ON order_id=orders.id

    *Cody Cutrer*

*   `db:test:clone` and `db:test:prepare` must load Rails environment.

    `db:test:clone` and `db:test:prepare` use `ActiveRecord::Base`. configurations,
    so we need to load the Rails environment, otherwise the config wont be in place.

    *arthurnn*

*   Use the right column to type cast grouped calculations with custom expressions.

    Fixes #13230.

    Example:

        # Before
        Account.group(:firm_name).sum('0.01 * credit_limit')
        # => { '37signals' => '0.5' }

        # After
        Account.group(:firm_name).sum('0.01 * credit_limit')
        # => { '37signals' => 0.5 }

    *Paul Nikitochkin*

*   Polymorphic `belongs_to` associations with the `touch: true` option set update the timestamps of
    the old and new owner correctly when moved between owners of different types.

    Example:

        class Rating < ActiveRecord::Base
          belongs_to :rateable, polymorphic: true, touch: true
        end

        rating = Rating.create rateable: Song.find(1)
        rating.update_attributes rateable: Book.find(2) # => timestamps of Song(1) and Book(2) are updated

    *Severin Schoepke*

*   Improve formatting of migration exception messages: make them easier to read
    with line breaks before/after, and improve the error for pending migrations.

    *John Bachir*

*   Fix `last` with `offset` to return the proper record instead of always the last one.

    Example:

        Model.offset(4).last
        # => returns the 4th record from the end.

    Fixes #7441.

    *kostya*, *Lauro Caetano*

*   `type_to_sql` returns a `String` for unmapped columns. This fixes an error
    when using unmapped PostgreSQL array types.

    Example:

        change_colum :table, :column, :bigint, array: true

    Fixes #13146.

    *Jens Fahnenbruck*, *Yves Senn*

*   Fix `QueryCache` to work with nested blocks, so that it will only clear the existing cache
    after leaving the outer block instead of clearing it right after the inner block is finished.

    *Vipul A M*

*   The ERB in fixture files is no longer evaluated in the context of the main
    object. Helper methods used by multiple fixtures should be defined on the
    class object returned by `ActiveRecord::FixtureSet.context_class`.

    *Victor Costan*

*   Previously, the `has_one` macro incorrectly accepted the `counter_cache`
    option, but never actually supported it. Now it will raise an `ArgumentError`
    when using `has_one` with `counter_cache`.

    *Godfrey Chan*

*   Implement `rename_index` natively for MySQL >= 5.7.

    *Cody Cutrer*

*   Fix bug when validating the uniqueness of an aliased attribute.

    Fixes #12402.

    *Lauro Caetano*

*   Update counter cache on a `has_many` relationship regardless of default scope.

    Fixes #12952.

    *Uku Taht*

*   `rename_index` adds the new index before removing the old one. This allows to
    rename indexes on columns with a foreign key and prevents the following error:

        Cannot drop index 'index_engines_on_car_id': needed in a foreign key constraint

    *Cody Cutrer*, *Yves Senn*

*   Raise `ActiveRecord::RecordNotDestroyed` when a replaced child
    marked with `dependent: destroy` fails to be destroyed.

    Fixes #12812.

    *Brian Thomas Storti*

*   Fix validation on uniqueness of empty association.

    *Evgeny Li*

*   Make `ActiveRecord::Relation#unscope` affect relations it is merged in to.

    *Jon Leighton*

*   Use strings to represent non-string `order_values`.

    *Yves Senn*

*   Checks to see if the record contains the foreign key to set the inverse automatically.

    *Edo Balvers*

*   Added `ActiveRecord::Base.to_param` for convenient "pretty" URLs derived from a model's attribute or method.

    Example:

        class User < ActiveRecord::Base
          to_param :name
        end

        user = User.find_by(name: 'Fancy Pants')
        user.id       # => 123
        user.to_param # => "123-fancy-pants"

    *Javan Makhmali*

*   Added `ActiveRecord::Base.no_touching`, which allows ignoring touch on models.

    Example:

        Post.no_touching do
          Post.first.touch
        end

    *Sam Stephenson*, *Damien Mathieu*

*   Prevent the counter cache from being decremented twice when destroying
    a record on a `has_many :through` association.

    Fixes #11079.

    *Dmitry Dedov*

*   Unify boolean type casting for `MysqlAdapter` and `Mysql2Adapter`.
    `type_cast` will return `1` for `true` and `0` for `false`.

    Fixes #11119.

    *Adam Williams*, *Yves Senn*

*   Fix bug where `has_one` association record update result in crash, when replaced with itself.

    Fixes #12834.

    *Denis Redozubov*, *Sergio Cambra*

*   Log bind variables after they are type casted. This makes it more
    transparent what values are actually sent to the database.

        irb(main):002:0> Event.find("im-no-integer")
        # Before: ... WHERE "events"."id" = $1 LIMIT 1  [["id", "im-no-integer"]]
        # After: ... WHERE "events"."id" = $1 LIMIT 1  [["id", 0]]

    *Yves Senn*

*   Fix uninitialized constant `TransactionState` error when `Marshall.load` is used on an Active Record result.

    Fixes #12790.

    *Jason Ayre*

*   `.unscope` now removes conditions specified in `default_scope`.

    *Jon Leighton*

*   Added `ActiveRecord::QueryMethods#rewhere` which will overwrite an existing, named where condition.

    Examples:

        Post.where(trashed: true).where(trashed: false)                       #=> WHERE `trashed` = 1 AND `trashed` = 0
        Post.where(trashed: true).rewhere(trashed: false)                     #=> WHERE `trashed` = 0
        Post.where(active: true).where(trashed: true).rewhere(trashed: false) #=> WHERE `active` = 1 AND `trashed` = 0

    *DHH*

*   Extend `ActiveRecord::Base#cache_key` to take an optional list of timestamp attributes of which the highest will be used.

    Example:

        # last_reviewed_at will be used, if that's more recent than updated_at, or vice versa
        Person.find(5).cache_key(:updated_at, :last_reviewed_at)

    *DHH*

*   Added `ActiveRecord::Base#enum` for declaring enum attributes where the values map to integers in the database, but can be queried by name.

    Example:

        class Conversation < ActiveRecord::Base
          enum status: [:active, :archived]
        end

        Conversation::STATUS # => { active: 0, archived: 1 }

        # conversation.update! status: 0
        conversation.active!
        conversation.active? # => true
        conversation.status  # => "active"

        # conversation.update! status: 1
        conversation.archived!
        conversation.archived? # => true
        conversation.status    # => "archived"

        # conversation.update! status: 1
        conversation.status = :archived

    *DHH*

*   `ActiveRecord::Base#attribute_for_inspect` now truncates long arrays (more than 10 elements).

    *Jan Bernacki*

*   Allow for the name of the `schema_migrations` table to be configured.

    *Jerad Phelps*

*   Do not add to scope includes values from through associations.
    Fixed bug when providing `includes` in through association scope, and fetching targets.

    Example:

        class Vendor < ActiveRecord::Base
          has_many :relationships, -> { includes(:user) }
          has_many :users, through: :relationships
        end

        vendor = Vendor.first

        # Before

        vendor.users.to_a # => Raises exception: not found `:user` for `User`

        # After

        vendor.users.to_a # => No exception is raised

    Fixes #12242, #9517, #10240.

    *Paul Nikitochkin*

*   Type cast json values on write, so that the value is consistent
    with reading from the database.

    Example:

        x = JsonDataType.new tags: {"string" => "foo", :symbol => :bar}

        # Before:
        x.tags # => {"string" => "foo", :symbol => :bar}

        # After:
        x.tags # => {"string" => "foo", "symbol" => "bar"}

    *Severin Schoepke*

*   `ActiveRecord::Store` works together with PostgreSQL `hstore` columns.

    Fixes #12452.

    *Yves Senn*

*   Fix bug where `ActiveRecord::Store` used a global `Hash` to keep track of
    all registered `stored_attributes`. Now every subclass of
    `ActiveRecord::Base` has it's own `Hash`.

    *Yves Senn*

*   Save `has_one` association when primary key is manually set.

    Fixes #12302.

    *Lauro Caetano*

*    Allow any version of BCrypt when using `has_secure_password`.

     *Mike Perham*

*    Sub-query generated for `Relation` passed as array condition did not take in account
     bind values and have invalid syntax.

     Generate sub-query with inline bind values.

     Fixes #12586.

     *Paul Nikitochkin*

*   Fix a bug where rake db:structure:load crashed when the path contained
    spaces.

    *Kevin Mook*

*   `ActiveRecord::QueryMethods#unscope` unscopes negative equality

    Allows you to call `#unscope` on a relation with negative equality
    operators, i.e. `Arel::Nodes::NotIn` and `Arel::Nodes::NotEqual` that have
    been generated through the use of `where.not`.

    *Eric Hankins*

*   Raise an exception when model without primary key calls `.find_with_ids`.

    *Shimpei Makimoto*

*   Make `Relation#empty?` use `exists?` instead of `count`.

    *Szymon Nowak*

*   `rake db:structure:dump` no longer crashes when the port was specified as `Fixnum`.

    *Kenta Okamoto*

*   `NullRelation#pluck` takes a list of columns

    The method signature in `NullRelation` was updated to mimic that in
    `Calculations`.

    *Derek Prior*

*   `scope_chain` should not be mutated for other reflections.

    Currently `scope_chain` uses same array for building different
    `scope_chain` for different associations. During processing
    these arrays are sometimes mutated and because of in-place
    mutation the changed `scope_chain` impacts other reflections.

    Fix is to dup the value before adding to the `scope_chain`.

    Fixes #3882.

    *Neeraj Singh*

*   Prevent the inversed association from being reloaded on save.

    Fixes #9499.

    *Dmitry Polushkin*

*   Generate subquery for `Relation` if it passed as array condition for `where`
    method.

    Example:

        # Before
        Blog.where('id in (?)', Blog.where(id: 1))
        # =>  SELECT "blogs".* FROM "blogs"  WHERE "blogs"."id" = 1
        # =>  SELECT "blogs".* FROM "blogs"  WHERE (id IN (1))

        # After
        Blog.where('id in (?)', Blog.where(id: 1).select(:id))
        # =>  SELECT "blogs".* FROM "blogs"
        #     WHERE "blogs"."id" IN (SELECT "blogs"."id" FROM "blogs"  WHERE "blogs"."id" = 1)

    Fixes #12415.

    *Paul Nikitochkin*

*   For missed association exception message
    which is raised in `ActiveRecord::Associations::Preloader` class
    added owner record class name in order to simplify to find problem code.

    *Paul Nikitochkin*

*   `has_and_belongs_to_many` is now transparently implemented in terms of
    `has_many :through`.  Behavior should remain the same, if not, it is a bug.

*   `create_savepoint`, `rollback_to_savepoint` and `release_savepoint` accept
    a savepoint name.

    *Yves Senn*

*   Make `next_migration_number` accessible for third party generators.

    *Yves Senn*

*   Objects instantiated using a null relationship will now retain the
    attributes of the where clause.

    Fixes #11676, #11675, #11376.

    *Paul Nikitochkin*, *Peter Brown*, *Nthalk*

*   Fixed `ActiveRecord::Associations::CollectionAssociation#find`
    when using `has_many` association with `:inverse_of` and finding an array of one element,
    it should return an array of one element too.

    *arthurnn*

*   Callbacks on has_many should access the in memory parent if a inverse_of is set.

    *arthurnn*

*   `ActiveRecord::ConnectionAdapters.string_to_time` respects
    string with timezone (e.g. Wed, 04 Sep 2013 20:30:00 JST).

    Fixes #12278.

    *kennyj*

*   Calling `update_attributes` will now throw an `ArgumentError` whenever it
    gets a `nil` argument. More specifically, it will throw an error if the
    argument that it gets passed does not respond to to `stringify_keys`.

    Example:

        @my_comment.update_attributes(nil)  # => raises ArgumentError

    *John Wang*

*   Deprecate `quoted_locking_column` method, which isn't used anywhere.

    *kennyj*

*   Migration dump UUID default functions to schema.rb.

    Fixes #10751.

    *kennyj*

*   Fixed a bug in `ActiveRecord::Associations::CollectionAssociation#find_by_scan`
    when using `has_many` association with `:inverse_of` option and UUID primary key.

    Fixes #10450.

    *kennyj*

*   Fix: joins association, with defined in the scope block constraints by using several
    where constraints and at least of them is not `Arel::Nodes::Equality`,
    generates invalid SQL expression.

    Fixes #11963.

    *Paul Nikitochkin*

*   `CollectionAssociation#first`/`#last` (e.g. `has_many`) use a `LIMIT`ed
    query to fetch results rather than loading the entire collection.

    *Lann Martin*

*   Make possible to run SQLite rake tasks without the `Rails` constant defined.

    *Damien Mathieu*

*   Allow Relation#from to accept other relations with bind values.

    *Ryan Wallace*

*   Fix inserts with prepared statements disabled.

    Fixes #12023.

    *Rafael Mendonça França*

*   Setting a has_one association on a new record no longer causes an empty
    transaction.

    *Dylan Thacker-Smith*

*   Fix `AR::Relation#merge` sometimes failing to preserve `readonly(false)` flag.

    *thedarkone*

*   Re-use `order` argument pre-processing for `reorder`.

    *Paul Nikitochkin*

*   Fix PredicateBuilder so polymorphic association keys in `where` clause can
    accept objects other than direct descendants of `ActiveRecord::Base` (decorated
    models, for example).

    *Mikhail Dieterle*

*   PostgreSQL adapter recognizes negative money values formatted with
    parentheses (eg. `($1.25) # => -1.25`)).
    Fixes #11899.

    *Yves Senn*

*   Stop interpreting SQL 'string' columns as :string type because there is no
    common STRING datatype in SQL.

    *Ben Woosley*

*   `ActiveRecord::FinderMethods#exists?` returns `true`/`false` in all cases.

    *Xavier Noria*

*   Assign inet/cidr attribute with `nil` value for invalid address.

    Example:

        record = User.new
        record.logged_in_from_ip # is type of an inet or a cidr

        # Before:
        record.logged_in_from_ip = 'bad ip address' # raise exception

        # After:
        record.logged_in_from_ip = 'bad ip address' # do not raise exception
        record.logged_in_from_ip # => nil
        record.logged_in_from_ip_before_type_cast # => 'bad ip address'

    *Paul Nikitochkin*

*   `add_to_target` now accepts a second optional `skip_callbacks` argument

    If truthy, it will skip the :before_add and :after_add callbacks.

    *Ben Woosley*

*   Fix interactions between `:before_add` callbacks and nested attributes
    assignment of `has_many` associations, when the association was not
    yet loaded:

    - A `:before_add` callback was being called when a nested attributes
      assignment assigned to an existing record.

    - Nested Attributes assignment did not affect the record in the
      association target when a `:before_add` callback triggered the
      loading of the association

    *Jörg Schray*

*   Allow enable_extension migration method to be revertible.

    *Eric Tipton*

*   Type cast hstore values on write, so that the value is consistent
    with reading from the database.

    Example:

        x = Hstore.new tags: {"bool" => true, "number" => 5}

        # Before:
        x.tags # => {"bool" => true, "number" => 5}

        # After:
        x.tags # => {"bool" => "true", "number" => "5"}

    *Yves Senn* , *Severin Schoepke*

*   Fix multidimensional PostgreSQL arrays containing non-string items.

    *Yves Senn*

*   Fixes bug when using includes combined with select, the select statement was overwritten.

    Fixes #11773.

    *Edo Balvers*

*   Load fixtures from linked folders.

    *Kassio Borges*

*   Create a directory for sqlite3 file if not present on the system.

    *Richard Schneeman*

*   Removed redundant override of `xml` column definition for PostgreSQL,
    in order to use `xml` column type instead of `text`.

    *Paul Nikitochkin*, *Michael Nikitochkin*

*   Revert `ActiveRecord::Relation#order` change that make new order
    prepend the old one.

    Before:

        User.order("name asc").order("created_at desc")
        # SELECT * FROM users ORDER BY created_at desc, name asc

    After:

        User.order("name asc").order("created_at desc")
        # SELECT * FROM users ORDER BY name asc, created_at desc

    This also affects order defined in `default_scope` or any kind of associations.

*   Add ability to define how a class is converted to Arel predicates.
    For example, adding a very vendor specific regex implementation:

        regex_handler = proc do |column, value|
          Arel::Nodes::InfixOperation.new('~', column, value.source)
        end
        ActiveRecord::PredicateBuilder.register_handler(Regexp, regex_handler)

    *Sean Griffin & @joannecheng*

*   Don't allow `quote_value` to be called without a column.

    Some adapters require column information to do their job properly.
    By enforcing the provision of the column for this internal method
    we ensure that those using adapters that require column information
    will always get the proper behavior.

    *Ben Woosley*

*   When using optimistic locking, `update` was not passing the column to `quote_value`
    to allow the connection adapter to properly determine how to quote the value. This was
    affecting certain databases that use specific column types.

    Fixes #6763.

    *Alfred Wong*

*   rescue from all exceptions in `ConnectionManagement#call`

    Fixes #11497.

    As `ActiveRecord::ConnectionAdapters::ConnectionManagement` middleware does
    not rescue from Exception (but only from StandardError), the Connection
    Pool quickly runs out of connections when multiple erroneous Requests come
    in right after each other.

    Rescuing from all exceptions and not just StandardError, fixes this
    behaviour.

    *Vipul A M*

*   `change_column` for PostgreSQL adapter respects the `:array` option.

    *Yves Senn*

*   Remove deprecation warning from `attribute_missing` for attributes that are columns.

    *Arun Agrawal*

*   Remove extra decrement of transaction deep level.

    Fixes #4566.

    *Paul Nikitochkin*

*   Reset @column_defaults when assigning `locking_column`.
    We had a potential problem. For example:

      class Post < ActiveRecord::Base
        self.column_defaults  # if we call this unintentionally before setting locking_column ...
        self.locking_column = 'my_locking_column'
      end

      Post.column_defaults["my_locking_column"]
      => nil # expected value is 0 !

    *kennyj*

*   Remove extra select and update queries on save/touch/destroy ActiveRecord model
    with belongs to reflection with option `touch: true`.

    Fixes #11288.

    *Paul Nikitochkin*

*   Remove deprecated nil-passing to the following `SchemaCache` methods:
    `primary_keys`, `tables`, `columns` and `columns_hash`.

    *Yves Senn*

*   Remove deprecated block filter from `ActiveRecord::Migrator#migrate`.

    *Yves Senn*

*   Remove deprecated String constructor from `ActiveRecord::Migrator`.

    *Yves Senn*

*   Remove deprecated `scope` use without passing a callable object.

    *Arun Agrawal*

*   Remove deprecated `transaction_joinable=` in favor of `begin_transaction`
    with `:joinable` option.

    *Arun Agrawal*

*   Remove deprecated `decrement_open_transactions`.

    *Arun Agrawal*

*   Remove deprecated `increment_open_transactions`.

    *Arun Agrawal*

*   Remove deprecated `PostgreSQLAdapter#outside_transaction?`
    method. You can use `#transaction_open?` instead.

    *Yves Senn*

*   Remove deprecated `ActiveRecord::Fixtures.find_table_name` in favor of
    `ActiveRecord::Fixtures.default_fixture_model_name`.

    *Vipul A M*

*   Removed deprecated `columns_for_remove` from `SchemaStatements`.

    *Neeraj Singh*

*   Remove deprecated `SchemaStatements#distinct`.

    *Francesco Rodriguez*

*   Move deprecated `ActiveRecord::TestCase` into the rails test
    suite. The class is no longer public and is only used for internal
    Rails tests.

    *Yves Senn*

*   Removed support for deprecated option `:restrict` for `:dependent`
    in associations.

    *Neeraj Singh*

*   Removed support for deprecated `delete_sql` in associations.

    *Neeraj Singh*

*   Removed support for deprecated `insert_sql` in associations.

    *Neeraj Singh*

*   Removed support for deprecated `finder_sql` in associations.

    *Neeraj Singh*

*   Support array as root element in JSON fields.

    *Alexey Noskov & Francesco Rodriguez*

*   Removed support for deprecated `counter_sql` in associations.

    *Neeraj Singh*

*   Do not invoke callbacks when `delete_all` is called on collection.

    Method `delete_all` should not be invoking callbacks and this
    feature was deprecated in Rails 4.0. This is being removed.
    `delete_all` will continue to honor the `:dependent` option. However
    if `:dependent` value is `:destroy` then the `:delete_all` deletion
    strategy for that collection will be applied.

    User can also force a deletion strategy by passing parameter to
    `delete_all`. For example you can do `@post.comments.delete_all(:nullify)`.

    *Neeraj Singh*

*   Calling default_scope without a proc will now raise `ArgumentError`.

    *Neeraj Singh*

*   Removed deprecated method `type_cast_code` from Column.

    *Neeraj Singh*

*   Removed deprecated options `delete_sql` and `insert_sql` from HABTM
    association.

    Removed deprecated options `finder_sql` and `counter_sql` from
    collection association.

    *Neeraj Singh*

*   Remove deprecated `ActiveRecord::Base#connection` method.
    Make sure to access it via the class.

    *Yves Senn*

*   Remove deprecation warning for `auto_explain_threshold_in_seconds`.

    *Yves Senn*

*   Remove deprecated `:distinct` option from `Relation#count`.

    *Yves Senn*

*   Removed deprecated methods `partial_updates`, `partial_updates?` and
    `partial_updates=`.

    *Neeraj Singh*

*   Removed deprecated method `scoped`.

    *Neeraj Singh*

*   Removed deprecated method `default_scopes?`.

    *Neeraj Singh*

*   Remove implicit join references that were deprecated in 4.0.

    Example:

        # before with implicit joins
        Comment.where('posts.author_id' => 7)

        # after
        Comment.references(:posts).where('posts.author_id' => 7)

    *Yves Senn*

*   Apply default scope when joining associations. For example:

        class Post < ActiveRecord::Base
          default_scope -> { where published: true }
        end

        class Comment
          belongs_to :post
        end

    When calling `Comment.joins(:post)`, we expect to receive only
    comments on published posts, since that is the default scope for
    posts.

    Before this change, the default scope from `Post` was not applied,
    so we'd get comments on unpublished posts.

    *Jon Leighton*

*   Remove `activerecord-deprecated_finders` as a dependency.

    *Łukasz Strzałkowski*

*   Remove Oracle / Sqlserver / Firebird database tasks that were deprecated in 4.0.

    *kennyj*

*   `find_each` now returns an `Enumerator` when called without a block, so that it
    can be chained with other `Enumerable` methods.

    *Ben Woosley*

*   `ActiveRecord::Result.each` now returns an `Enumerator` when called without
     a block, so that it can be chained with other `Enumerable` methods.

    *Ben Woosley*

*   Flatten merged join_values before building the joins.

    While joining_values special treatment is given to string values.
    By flattening the array it ensures that string values are detected
    as strings and not arrays.

    Fixes #10669.

    *Neeraj Singh and iwiznia*

*   Do not load all child records for inverse case.

    currently `post.comments.find(Comment.first.id)` would load all
    comments for the given post to set the inverse association.

    This has a huge performance penalty. Because if post has 100k
    records and all these 100k records would be loaded in memory
    even though the comment id was supplied.

    Fix is to use in-memory records only if loaded? is true. Otherwise
    load the records using full sql.

    Fixes #10509.

    *Neeraj Singh*

*   `inspect` on Active Record model classes does not initiate a
    new connection. This means that calling `inspect`, when the
    database is missing, will no longer raise an exception.
    Fixes #10936.

    Example:

        Author.inspect # => "Author(no database connection)"

    *Yves Senn*

*   Handle single quotes in PostgreSQL default column values.
    Fixes #10881.

    *Dylan Markow*

*   Log the sql that is actually sent to the database.

    If I have a query that produces sql
    `WHERE "users"."name" = 'a         b'` then in the log all the
    whitespace is being squeezed. So the sql that is printed in the
    log is `WHERE "users"."name" = 'a b'`.

    Do not squeeze whitespace out of sql queries. Fixes #10982.

    *Neeraj Singh*

*   Fixture setup no longer depends on `ActiveRecord::Base.configurations`.
    This is relevant when `ENV["DATABASE_URL"]` is used in place of a `database.yml`.

    *Yves Senn*

*   Fix mysql2 adapter raises the correct exception when executing a query on a
    closed connection.

    *Yves Senn*

*   Ambiguous reflections are on :through relationships are no longer supported.
    For example, you need to change this:

        class Author < ActiveRecord::Base
          has_many :posts
          has_many :taggings, through: :posts
        end

        class Post < ActiveRecord::Base
          has_one :tagging
          has_many :taggings
        end

        class Tagging < ActiveRecord::Base
        end

    To this:

        class Author < ActiveRecord::Base
          has_many :posts
          has_many :taggings, through: :posts, source: :tagging
        end

        class Post < ActiveRecord::Base
          has_one :tagging
          has_many :taggings
        end

        class Tagging < ActiveRecord::Base
        end

    *Aaron Patterson*

*   Remove column restrictions for `count`, let the database raise if the SQL is
    invalid. The previous behavior was untested and surprising for the user.
    Fixes #5554.

    Example:

        User.select("name, username").count
        # Before => SELECT count(*) FROM users
        # After => ActiveRecord::StatementInvalid

        # you can still use `count(:all)` to perform a query unrelated to the
        # selected columns
        User.select("name, username").count(:all) # => SELECT count(*) FROM users

    *Yves Senn*

*   Rails now automatically detects inverse associations. If you do not set the
    `:inverse_of` option on the association, then Active Record will guess the
    inverse association based on heuristics.

    Note that automatic inverse detection only works on `has_many`, `has_one`,
    and `belongs_to` associations. Extra options on the associations will
    also prevent the association's inverse from being found automatically.

    The automatic guessing of the inverse association uses a heuristic based
    on the name of the class, so it may not work for all associations,
    especially the ones with non-standard names.

    You can turn off the automatic detection of inverse associations by setting
    the `:inverse_of` option to `false` like so:

        class Taggable < ActiveRecord::Base
          belongs_to :tag, inverse_of: false
        end

    *John Wang*

*   Fix `add_column` with `array` option when using PostgreSQL. Fixes #10432.

    *Adam Anderson*

*   Usage of `implicit_readonly` is being removed`. Please use `readonly` method
    explicitly to mark records as `readonly.
    Fixes #10615.

    Example:

        user = User.joins(:todos).select("users.*, todos.title as todos_title").readonly(true).first
        user.todos_title = 'clean pet'
        user.save! # will raise error

    *Yves Senn*

*   Fix the `:primary_key` option for `has_many` associations.

    Fixes #10693.

    *Yves Senn*

*   Fix bug where tiny types are incorrectly coerced as boolean when the length is more than 1.

    Fixes #10620.

    *Aaron Patterson*

*   Also support extensions in PostgreSQL 9.1. This feature has been supported since 9.1.

    *kennyj*

*   Deprecate `ConnectionAdapters::SchemaStatements#distinct`,
    as it is no longer used by internals.

    *Ben Woosley*

*   Fix pending migrations error when loading schema and `ActiveRecord::Base.table_name_prefix`
    is not blank.

    Call `assume_migrated_upto_version` on connection to prevent it from first
    being picked up in `method_missing`.

    In the base class, `Migration`, `method_missing` expects the argument to be a
    table name, and calls `proper_table_name` on the arguments before sending to
    `connection`. If `table_name_prefix` or `table_name_suffix` is used, the schema
    version changes to `prefix_version_suffix`, breaking `rake test:prepare`.

    Fixes #10411.

    *Kyle Stevens*

*   Method `read_attribute_before_type_cast` should accept input as symbol.

    *Neeraj Singh*

*   Confirm a record has not already been destroyed before decrementing counter cache.

    *Ben Tucker*

*   Fixed a bug in `ActiveRecord#sanitize_sql_hash_for_conditions` in which
    `self.class` is an argument to `PredicateBuilder#build_from_hash`
    causing `PredicateBuilder` to call non-existent method
    `Class#reflect_on_association`.

    *Zach Ohlgren*

*   While removing index if column option is missing then raise IrreversibleMigration exception.

    Following code should raise `IrreversibleMigration`. But the code was
    failing since options is an array and not a hash.

        def change
          change_table :users do |t|
            t.remove_index [:name, :email]
          end
        end

    Fix was to check if the options is a Hash before operating on it.

    Fixes #10419.

    *Neeraj Singh*

*   Do not overwrite manually built records during one-to-one nested attribute assignment

    For one-to-one nested associations, if you build the new (in-memory)
    child object yourself before assignment, then the NestedAttributes
    module will not overwrite it, e.g.:

        class Member < ActiveRecord::Base
          has_one :avatar
          accepts_nested_attributes_for :avatar

          def avatar
            super || build_avatar(width: 200)
          end
        end

        member = Member.new
        member.avatar_attributes = {icon: 'sad'}
        member.avatar.width # => 200

    *Olek Janiszewski*

*   fixes bug introduced by #3329. Now, when autosaving associations,
    deletions happen before inserts and saves. This prevents a 'duplicate
    unique value' database error that would occur if a record being created had
    the same value on a unique indexed field as that of a record being destroyed.

    *Johnny Holton*

*   Handle aliased attributes in ActiveRecord::Relation.

    When using symbol keys, ActiveRecord will now translate aliased attribute names to the actual column name used in the database:

    With the model

        class Topic
          alias_attribute :heading, :title
        end

    The call

        Topic.where(heading: 'The First Topic')

    should yield the same result as

        Topic.where(title: 'The First Topic')

    This also applies to ActiveRecord::Relation::Calculations calls such as `Model.sum(:aliased)` and `Model.pluck(:aliased)`.

    This will not work with SQL fragment strings like `Model.sum('DISTINCT aliased')`.

    *Godfrey Chan*

*   Mute `psql` output when running rake db:schema:load.

    *Godfrey Chan*

*   Trigger a save on `has_one association=(associate)` when the associate contents have changed.

    Fixes #8856.

    *Chris Thompson*

*   Abort a rake task when missing db/structure.sql like `db:schema:load` task.

    *kennyj*

*   rake:db:test:prepare falls back to original environment after execution.

    *Slava Markevich*

Please check [4-0-stable](https://github.com/rails/rails/blob/4-0-stable/activerecord/CHANGELOG.md) for previous changes.<|MERGE_RESOLUTION|>--- conflicted
+++ resolved
@@ -1,4 +1,3 @@
-<<<<<<< HEAD
 *   `has_many :through` associations will no longer save the through record
     twice when added in an `after_create` callback defined before the
     associations.
@@ -65,13 +64,13 @@
 *   `rake railties:install:migrations` respects the order of railties.
 
     *Arun Agrawal*
-=======
+
+
 ## Rails 4.1.4 (July 2, 2014) ##
 
 *   Fix regression added from the latest security fix.
 
     *Sean Griffin*, *Matthew Draper*
->>>>>>> 7c4bfe1c
 
 
 ## Rails 4.1.3 (July 2, 2014) ##
