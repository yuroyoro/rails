<<<<<<< HEAD
*   Fix `Relation.rewhere` to work with Range values.

    *Dan Olson*
=======
*   Use type column first in multi-column indexes created with `add-reference`

    *Derek Prior*
>>>>>>> 9cdd0a1f

*   `AR::UnknownAttributeError` now includes the class name of a record.

        User.new(name: "Yuki Nishijima", project_attributes: {name: "kaminari"})
        # => ActiveRecord::UnknownAttributeError: unknown attribute 'name' for User.

    *Yuki Nishijima*

*   Fix regression causing `after_create` callbacks to run before associated
    records are autosaved.

    Fixes #17209.

    *Agis Anastasopoulos*

*   Honor overridden `rack.test` in Rack environment for the connection
    management middleware.

    *Simon Eskildsen*

*   Add a truncate method to the connection.

    *Aaron Patterson*

*   Don't autosave unchanged has_one through records.

    *Alan Kennedy*, *Steve Parrington*

*   Do not dump foreign keys for ignored tables.

    *Yves Senn*

*   PostgreSQL adapter correctly dumps foreign keys targeting tables
    outside the schema search path.

    Fixes #16907.

    *Matthew Draper*, *Yves Senn*

*   When a thread is killed, rollback the active transaction, instead of
    committing it during the stack unwind. Previously, we could commit half-
    completed work. This fix only works for Ruby 2.0+; on 1.9, we can't
    distinguish a thread kill from an ordinary non-local (block) return, so must
    default to committing.

    *Chris Hanks*

*   A `NullRelation` should represent nothing. This fixes a bug where
    `Comment.where(post_id: Post.none)` returned a non-empty result.

    Fixes #15176.

    *Matthew Draper*, *Yves Senn*

*   Include default column limits in schema.rb. Allows defaults to be changed
    in the future without affecting old migrations that assumed old defaults.

    *Jeremy Kemper*

*   MySQL: schema.rb now includes TEXT and BLOB column limits.

    *Jeremy Kemper*

*   MySQL: correct LONGTEXT and LONGBLOB limits from 2GB to their true 4GB.

    *Jeremy Kemper*

*   SQLite3Adapter now checks for views in `table_exists?`. Fixes #14041.

    *Girish Sonawane*

*   Introduce `connection.supports_views?` to check whether the current adapter
    has support for SQL views. Connection adapters should define this method.

    *Yves Senn*

*   Allow included modules to override association methods.

    Fixes #16684.

    *Yves Senn*

*   Schema loading rake tasks (like `db:schema:load` and `db:setup`) maintain
    the database connection to the current environment.

    Fixes #16757.

    *Joshua Cody*, *Yves Senn*

*   MySQL: set the connection collation along with the charset.

    Sets the connection collation to the database collation configured in
    database.yml. Otherwise, `SET NAMES utf8mb4` will use the default
    collation for that charset (utf8mb4_general_ci) when you may have chosen
    a different collation, like utf8mb4_unicode_ci.

    This only applies to literal string comparisons, not column values, so it
    is unlikely to affect you.

    *Jeremy Kemper*

*   `default_sequence_name` from the PostgreSQL adapter returns a `String`.

    *Yves Senn*

*   Fixed a regression where whitespaces were stripped from DISTINCT queries in
    PostgreSQL.

    *Agis Anastasopoulos*

    Fixes #16623.

*   Fix has_many :through relation merging failing when dynamic conditions are
    passed as a lambda with an arity of one.

    Fixes #16128.

    *Agis Anastasopoulos*

*   Fixed `Relation#exists?` to work with polymorphic associations.

    Fixes #15821.

    *Kassio Borges*

*   Currently, Active Record rescues any errors raised within
    `after_rollback`/`after_create` callbacks and prints them to the logs.
    Future versions of Rails will not rescue these errors anymore and
    just bubble them up like the other callbacks.

    This commit adds an opt-in flag to enable not rescuing the errors.

    Example:

        # Do not swallow errors in after_commit/after_rollback callbacks.
        config.active_record.raise_in_transactional_callbacks = true

    Fixes #13460.

    *arthurnn*

*   Fixed an issue where custom accessor methods (such as those generated by
    `enum`) with the same name as a global method are incorrectly overridden
    when subclassing.

    Fixes #16288.

    *Godfrey Chan*

*   `*_was` and `changes` now work correctly for in-place attribute changes as
    well.

    *Sean Griffin*

*   Fix regression on `after_commit` that did not fire with nested transactions.

    Fixes #16425.

    *arthurnn*

*   Do not try to write timestamps when a table has no timestamps columns.

    Fixes #8813.

    *Sergey Potapov*

*   `index_exists?` with `:name` option does verify specified columns.

    Example:

        add_index :articles, :title, name: "idx_title"

        # Before:
        index_exists? :articles, :title, name: "idx_title" # => `true`
        index_exists? :articles, :body, name: "idx_title" # => `true`

        # After:
        index_exists? :articles, :title, name: "idx_title" # => `true`
        index_exists? :articles, :body, name: "idx_title" # => `false`

    *Yves Senn*, *Matthew Draper*

*   When calling `update_columns` on a record that is not persisted, the error
    message now reflects whether that object is a new record or has been
    destroyed.

    *Lachlan Sylvester*

*   Define `id_was` to get the previous value of the primary key.

    Currently when we call `id_was` and we have a custom primary key name,
    Active Record will return the current value of the primary key. This
    makes it impossible to correctly do an update operation if you change the
    id.

    Fixes #16413.

    *Rafael Mendonça França*

*   Deprecate `DatabaseTasks.load_schema` to act on the current connection.
    Use `.load_schema_current` instead. In the future `load_schema` will
    require the `configuration` to act on as an argument.

    *Yves Senn*

*   Fixed automatic maintaining test schema to properly handle sql structure
    schema format.

    Fixes #15394.

    *Wojciech Wnętrzak*

*   Fix type casting to Decimal from Float with large precision.

    *Tomohiro Hashidate*

*   Deprecate `Reflection#source_macro`

    `Reflection#source_macro` is no longer needed in Active Record
    source so it has been deprecated. Code that used `source_macro`
    was removed in #16353.

    *Eileen M. Uchtitelle*, *Aaron Patterson*

*   No verbose backtrace by `db:drop` when database does not exist.

    Fixes #16295.

    *Kenn Ejima*

*   Add support for PostgreSQL JSONB.

    Example:

        create_table :posts do |t|
          t.jsonb :meta_data
        end

    *Philippe Creux*, *Chris Teague*

*   `db:purge` with MySQL respects `Rails.env`.

    *Yves Senn*

*   `change_column_default :table, :column, nil` with PostgreSQL will issue a
    `DROP DEFAULT` instead of a `DEFAULT NULL` query.

    Fixes #16261.

    *Matthew Draper*, *Yves Senn*

*   Allow to specify a type for the foreign key column in `references`
    and `add_reference`.

    Example:

        change_table :vehicle do |t|
          t.references :station, type: :uuid
        end

    *Andrey Novikov*, *Łukasz Sarnacki*

*   `create_join_table` removes a common prefix when generating the join table.
    This matches the existing behavior of HABTM associations.

    Fixes #13683.

    *Stefan Kanev*

*   Do not swallow errors on `compute_type` when having a bad `alias_method` on
    a class.

    *arthurnn*

*   PostgreSQL invalid `uuid` are convert to nil.

    *Abdelkader Boudih*

*   Restore 4.0 behavior for using serialize attributes with `JSON` as coder.

    With 4.1.x, `serialize` started returning a string when `JSON` was passed as
    the second attribute. It will now return a hash as per previous versions.

    Example:

        class Post < ActiveRecord::Base
          serialize :comment, JSON
        end

        class Comment
          include ActiveModel::Model
          attr_accessor :category, :text
        end

        post = Post.create!
        post.comment = Comment.new(category: "Animals", text: "This is a comment about squirrels.")
        post.save!

        # 4.0
        post.comment # => {"category"=>"Animals", "text"=>"This is a comment about squirrels."}

        # 4.1 before
        post.comment # => "#<Comment:0x007f80ab48ff98>"

        # 4.1 after
        post.comment # => {"category"=>"Animals", "text"=>"This is a comment about squirrels."}

    When using `JSON` as the coder in `serialize`, Active Record will use the
    new `ActiveRecord::Coders::JSON` coder which delegates its `dump/load` to
    `ActiveSupport::JSON.encode/decode`. This ensures special objects are dumped
    correctly using the `#as_json` hook.

    To keep the previous behaviour, supply a custom coder instead
    ([example](https://gist.github.com/jenncoop/8c4142bbe59da77daa63)).

    Fixes #15594.

    *Jenn Cooper*

*   Do not use `RENAME INDEX` syntax for MariaDB 10.0.

    Fixes #15931.

    *Jeff Browning*

*   Calling `#empty?` on a `has_many` association would use the value from the
    counter cache if one exists.

    *David Verhasselt*

*   Fix the schema dump generated for tables without constraints and with
    primary key with default value of custom PostgreSQL function result.

    Fixes #16111.

    *Andrey Novikov*

*   Fix the SQL generated when a `delete_all` is run on an association to not
    produce an `IN` statements.

    Before:

      UPDATE "categorizations" SET "category_id" = NULL WHERE
      "categorizations"."category_id" = 1 AND "categorizations"."id" IN (1, 2)

    After:

      UPDATE "categorizations" SET "category_id" = NULL WHERE
      "categorizations"."category_id" = 1

    *Eileen M. Uchitelle, Aaron Patterson*

*   Avoid type casting boolean and `ActiveSupport::Duration` values to numeric
    values for string columns. Otherwise, in some database, the string column
    values will be coerced to a numeric allowing false or 0.seconds match any
    string starting with a non-digit.

    Example:

        App.where(apikey: false) # => SELECT * FROM users WHERE apikey = '0'

    *Dylan Thacker-Smith*

*   Add a `:required` option to singular associations, providing a nicer
    API for presence validations on associations.

    *Sean Griffin*

*   Fixed error in `reset_counters` when associations have `select` scope.
    (Call to `count` generates invalid SQL.)

    *Cade Truitt*

*   After a successful `reload`, `new_record?` is always false.

    Fixes #12101.

    *Matthew Draper*

*   PostgreSQL renaming table doesn't attempt to rename non existent sequences.

    *Abdelkader Boudih*

*   Move 'dependent: :destroy' handling for `belongs_to`
    from `before_destroy` to `after_destroy` callback chain

    Fixes #12380.

    *Ivan Antropov*

*   Detect in-place modifications on String attributes.

    Before this change, an attribute modified in-place had to be marked as
    changed in order for it to be persisted in the database. Now it is no longer
    required.

    Before:

        user = User.first
        user.name << ' Griffin'
        user.name_will_change!
        user.save
        user.reload.name # => "Sean Griffin"

    After:

        user = User.first
        user.name << ' Griffin'
        user.save
        user.reload.name # => "Sean Griffin"

    *Sean Griffin*

*   Add `ActiveRecord::Base#validate!` that raises `RecordInvalid` if the record
    is invalid.

    *Bogdan Gusiev*, *Marc Schütz*

*   Support for adding and removing foreign keys. Foreign keys are now
    a part of `schema.rb`. This is supported by Mysql2Adapter, MysqlAdapter
    and PostgreSQLAdapter.

    Many thanks to *Matthew Higgins* for laying the foundation with his work on
    [foreigner](https://github.com/matthuhiggins/foreigner).

    Example:

        # within your migrations:
        add_foreign_key :articles, :authors
        remove_foreign_key :articles, :authors

    *Yves Senn*

*   Fix subtle bugs regarding attribute assignment on models with no primary
    key. `'id'` will no longer be part of the attributes hash.

    *Sean Griffin*

*   Deprecate automatic counter caches on `has_many :through`. The behavior was
    broken and inconsistent.

    *Sean Griffin*

*   `preload` preserves readonly flag for associations.

    See #15853.

    *Yves Senn*

*   Assume numeric types have changed if they were assigned to a value that
    would fail numericality validation, regardless of the old value. Previously
    this would only occur if the old value was 0.

    Example:

        model = Model.create!(number: 5)
        model.number = '5wibble'
        model.number_changed? # => true

    Fixes #14731.

    *Sean Griffin*

*   `reload` no longer merges with the existing attributes.
    The attribute hash is fully replaced. The record is put into the same state
    as it would be with `Model.find(model.id)`.

    *Sean Griffin*

*   The object returned from `select_all` must respond to `column_types`.
    If this is not the case a `NoMethodError` is raised.

    *Sean Griffin*

*   Detect in-place modifications of PG array types

    *Sean Griffin*

*   Add `bin/rake db:purge` task to empty the current database.

    *Yves Senn*

*   Deprecate `serialized_attributes` without replacement.

    *Sean Griffin*

*   Correctly extract IPv6 addresses from `DATABASE_URI`: the square brackets
    are part of the URI structure, not the actual host.

    Fixes #15705.

    *Andy Bakun*, *Aaron Stone*

*   Ensure both parent IDs are set on join records when both sides of a
    through association are new.

    *Sean Griffin*

*   `ActiveRecord::Dirty` now detects in-place changes to mutable values.
    Serialized attributes on ActiveRecord models will no longer save when
    unchanged.

    Fixes #8328.

    *Sean Griffin*

*   `Pluck` now works when selecting columns from different tables with the same
    name.

    Fixes #15649.

    *Sean Griffin*

*   Remove `cache_attributes` and friends. All attributes are cached.

    *Sean Griffin*

*   Remove deprecated method `ActiveRecord::Base.quoted_locking_column`.

    *Akshay Vishnoi*

*   `ActiveRecord::FinderMethods.find` with block can handle proc parameter as
    `Enumerable#find` does.

    Fixes #15382.

    *James Yang*

*   Make timezone aware attributes work with PostgreSQL array columns.

    Fixes #13402.

    *Kuldeep Aggarwal*, *Sean Griffin*

*   `ActiveRecord::SchemaMigration` has no primary key regardless of the
    `primary_key_prefix_type` configuration.

    Fixes #15051.

    *JoseLuis Torres*, *Yves Senn*

*   `rake db:migrate:status` works with legacy migration numbers like `00018_xyz.rb`.

    Fixes #15538.

    *Yves Senn*

*   Baseclass becomes! subclass.

    Before this change, a record which changed its STI type, could not be
    updated.

    Fixes #14785.

    *Matthew Draper*, *Earl St Sauver*, *Edo Balvers*

*   Remove deprecated `ActiveRecord::Migrator.proper_table_name`. Use the
    `proper_table_name` instance method on `ActiveRecord::Migration` instead.

    *Akshay Vishnoi*

*   Fix regression on eager loading association based on SQL query rather than
    existing column.

    Fixes #15480.

    *Lauro Caetano*, *Carlos Antonio da Silva*

*   Deprecate returning `nil` from `column_for_attribute` when no column exists.
    It will return a null object in Rails 5.0

    *Sean Griffin*

*   Implemented `ActiveRecord::Base#pretty_print` to work with PP.

    *Ethan*

*   Preserve type when dumping PostgreSQL point, bit, bit varying and money
    columns.

    *Yves Senn*

*   New records remain new after YAML serialization.

    *Sean Griffin*

*   PostgreSQL support default values for enum types. Fixes #7814.

    *Yves Senn*

*   PostgreSQL `default_sequence_name` respects schema. Fixes #7516.

    *Yves Senn*

*   Fixed `columns_for_distinct` of postgresql adapter to work correctly
    with orders without sort direction modifiers.

    *Nikolay Kondratyev*

*   PostgreSQL `reset_pk_sequence!` respects schemas. Fixes #14719.

    *Yves Senn*

*   Keep PostgreSQL `hstore` and `json` attributes as `Hash` in `@attributes`.
    Fixes duplication in combination with `store_accessor`.

    Fixes #15369.

    *Yves Senn*

*   `rake railties:install:migrations` respects the order of railties.

    *Arun Agrawal*

*   Fix redefine a `has_and_belongs_to_many` inside inherited class
    Fixing regression case, where redefining the same `has_and_belongs_to_many`
    definition into a subclass would raise.

    Fixes #14983.

    *arthurnn*

*   Fix `has_and_belongs_to_many` public reflection.
    When defining a `has_and_belongs_to_many`, internally we convert that to two has_many.
    But as `reflections` is a public API, people expect to see the right macro.

    Fixes #14682.

    *arthurnn*

*   Fixed serialization for records with an attribute named `format`.

    Fixes #15188.

    *Godfrey Chan*

*   When a `group` is set, `sum`, `size`, `average`, `minimum` and `maximum`
    on a NullRelation should return a Hash.

    *Kuldeep Aggarwal*

*   Fixed serialized fields returning serialized data after being updated with
    `update_column`.

    *Simon Hørup Eskildsen*

*   Fixed polymorphic eager loading when using a String as foreign key.

    Fixes #14734.

    *Lauro Caetano*

*   Change belongs_to touch to be consistent with timestamp updates

    If a model is set up with a belongs_to: touch relationship the parent
    record will only be touched if the record was modified. This makes it
    consistent with timestamp updating on the record itself.

    *Brock Trappitt*

*   Fixed the inferred table name of a `has_and_belongs_to_many` auxiliar
    table inside a schema.

    Fixes #14824.

    *Eric Chahin*

*   Remove unused `:timestamp` type. Transparently alias it to `:datetime`
    in all cases. Fixes inconsistencies when column types are sent outside of
    `ActiveRecord`, such as for XML Serialization.

    *Sean Griffin*

*   Fix bug that added `table_name_prefix` and `table_name_suffix` to
    extension names in PostgreSQL when migrating.

    *Joao Carlos*

*   The `:index` option in migrations, which previously was only available for
    `references`, now works with any column types.

    *Marc Schütz*

*   Add support for counter name to be passed as parameter on `CounterCache::ClassMethods#reset_counters`.

    *jnormore*

*   Restrict deletion of record when using `delete_all` with `uniq`, `group`, `having`
    or `offset`.

    In these cases the generated query ignored them and that caused unintended
    records to be deleted.

    Fixes #11985.

    *Leandro Facchinetti*

*   Floats with limit >= 25 that get turned into doubles in MySQL no longer have
    their limit dropped from the schema.

    Fixes #14135.

    *Aaron Nelson*

*   Fix how to calculate associated class name when using namespaced `has_and_belongs_to_many`
    association.

    Fixes #14709.

    *Kassio Borges*

*   `ActiveRecord::Relation::Merger#filter_binds` now compares equivalent symbols and
    strings in column names as equal.

    This fixes a rare case in which more bind values are passed than there are
    placeholders for them in the generated SQL statement, which can make PostgreSQL
    throw a `StatementInvalid` exception.

    *Nat Budin*

*   Fix `stored_attributes` to correctly merge the details of stored
    attributes defined in parent classes.

    Fixes #14672.

    *Brad Bennett*, *Jessica Yao*, *Lakshmi Parthasarathy*

*   `change_column_default` allows `[]` as argument to `change_column_default`.

    Fixes #11586.

    *Yves Senn*

*   Handle `name` and `"char"` column types in the PostgreSQL adapter.

    `name` and `"char"` are special character types used internally by
    PostgreSQL and are used by internal system catalogs. These field types
    can sometimes show up in structure-sniffing queries that feature internal system
    structures or with certain PostgreSQL extensions.

    *J Smith*, *Yves Senn*

*   Fix `PostgreSQLAdapter::OID::Float#type_cast` to convert Infinity and
    NaN PostgreSQL values into a native Ruby `Float::INFINITY` and `Float::NAN`

    Before:

        Point.create(value: 1.0/0)
        Point.last.value # => 0.0

    After:

        Point.create(value: 1.0/0)
        Point.last.value # => Infinity

    *Innokenty Mikhailov*

*   Allow the PostgreSQL adapter to handle bigserial primary key types again.

    Fixes #10410.

    *Patrick Robertson*

*   Deprecate joining, eager loading and preloading of instance dependent
    associations without replacement. These operations happen before instances
    are created. The current behavior is unexpected and can result in broken
    behavior.

    Fixes #15024.

    *Yves Senn*

*   Fixed has_and_belongs_to_many's CollectionAssociation size calculation.

    `has_and_belongs_to_many` should fall back to using the normal CollectionAssociation's
    size calculation if the collection is not cached or loaded.

    Fixes #14913, #14914.

    *Fred Wu*

*   Return a non zero status when running `rake db:migrate:status` and migration table does
    not exist.

    *Paul B.*

*   Add support for module-level `table_name_suffix` in models.

    This makes `table_name_suffix` work the same way as `table_name_prefix` when
    using namespaced models.

    *Jenner LaFave*

*   Revert the behaviour of `ActiveRecord::Relation#join` changed through 4.0 => 4.1 to 4.0.

    In 4.1.0 `Relation#join` is delegated to `Arel#SelectManager`.
    In 4.0 series it is delegated to `Array#join`.

    *Bogdan Gusiev*

*   Log nil binary column values correctly.

    When an object with a binary column is updated with a nil value
    in that column, the SQL logger would throw an exception when trying
    to log that nil value. This only occurs when updating a record
    that already has a non-nil value in that column since an initial nil
    value isn't included in the SQL anyway (at least, when dirty checking
    is enabled.) The column's new value will now be logged as `<NULL binary data>`
    to parallel the existing `<N bytes of binary data>` for non-nil values.

    *James Coleman*

*   Rails will now pass a custom validation context through to autosave associations
    in order to validate child associations with the same context.

    Fixes #13854.

    *Eric Chahin*, *Aaron Nelson*, *Kevin Casey*

*   Stringify all variables keys of MySQL connection configuration.

    When `sql_mode` variable for MySQL adapters set in configuration as `String`
    was ignored and overwritten by strict mode option.

    Fixes #14895.

    *Paul Nikitochkin*

*   Ensure SQLite3 statements are closed on errors.

    Fixes #13631.

    *Timur Alperovich*

*   Give `ActiveRecord::PredicateBuilder` private methods the privacy they deserve.

    *Hector Satre*

*   When using a custom `join_table` name on a `habtm`, rails was not saving it
    on Reflections. This causes a problem when rails loads fixtures, because it
    uses the reflections to set database with fixtures.

    Fixes #14845.

    *Kassio Borges*

*   Reset the cache when modifying a Relation with cached Arel.
    Additionally display a warning message to make the user aware.

    *Yves Senn*

*   PostgreSQL should internally use `:datetime` consistently for TimeStamp. Assures
    different spellings of timestamps are treated the same.

    Example:

        mytimestamp.simplified_type('timestamp without time zone')
        # => :datetime
        mytimestamp.simplified_type('timestamp(6) without time zone')
        # => also :datetime (previously would be :timestamp)

    See #14513.

    *Jefferson Lai*

*   `ActiveRecord::Base.no_touching` no longer triggers callbacks or start empty transactions.

    Fixes #14841.

    *Lucas Mazza*

*   Fix name collision with `Array#select!` with `Relation#select!`.

    Fixes #14752.

    *Earl St Sauver*

*   Fixed unexpected behavior for `has_many :through` associations going through a scoped `has_many`.

    If a `has_many` association is adjusted using a scope, and another `has_many :through`
    uses this association, then the scope adjustment is unexpectedly neglected.

    Fixes #14537.

    *Jan Habermann*

*   `@destroyed` should always be set to `false` when an object is duped.

    *Kuldeep Aggarwal*

*   Fixed `has_many` association to make it support irregular inflections.

    Fixes #8928.

    *arthurnn*, *Javier Goizueta*

*   Fixed a problem where count used with a grouping was not returning a Hash.

    Fixes #14721.

    *Eric Chahin*

*   `sanitize_sql_like` helper method to escape a string for safe use in an SQL
    LIKE statement.

    Example:

        class Article
          def self.search(term)
            where("title LIKE ?", sanitize_sql_like(term))
          end
        end

        Article.search("20% _reduction_")
        # => Query looks like "... title LIKE '20\% \_reduction\_' ..."

    *Rob Gilson*, *Yves Senn*

*   Do not quote uuid default value on `change_column`.

    Fixes #14604.

    *Eric Chahin*

*   The comparison between `Relation` and `CollectionProxy` should be consistent.

    Example:

        author.posts == Post.where(author_id: author.id)
        # => true
        Post.where(author_id: author.id) == author.posts
        # => true

    Fixes #13506.

    *Lauro Caetano*

*   Calling `delete_all` on an unloaded `CollectionProxy` no longer
    generates an SQL statement containing each id of the collection:

    Before:

        DELETE FROM `model` WHERE `model`.`parent_id` = 1
        AND `model`.`id` IN (1, 2, 3...)

    After:

        DELETE FROM `model` WHERE `model`.`parent_id` = 1

    *Eileen M. Uchitelle*, *Aaron Patterson*

*   Fixed error for aggregate methods (`empty?`, `any?`, `count`) with `select`
    which created invalid SQL.

    Fixes #13648.

    *Simon Woker*

*   PostgreSQL adapter only warns once for every missing OID per connection.

    Fixes #14275.

    *Matthew Draper*, *Yves Senn*

*   PostgreSQL adapter automatically reloads it's type map when encountering
    unknown OIDs.

    Fixes #14678.

    *Matthew Draper*, *Yves Senn*

*   Fix insertion of records via `has_many :through` association with scope.

    Fixes #3548.

    *Ivan Antropov*

*   Auto-generate stable fixture UUIDs on PostgreSQL.

    Fixes #11524.

    *Roderick van Domburg*

*   Fixed a problem where an enum would overwrite values of another enum
    with the same name in an unrelated class.

    Fixes #14607.

    *Evan Whalen*

*   PostgreSQL and SQLite string columns no longer have a default limit of 255.

    Fixes #13435, #9153.

    *Vladimir Sazhin*, *Toms Mikoss*, *Yves Senn*

*   Make possible to have an association called `records`.

    Fixes #11645.

    *prathamesh-sonpatki*

*   `to_sql` on an association now matches the query that is actually executed, where it
    could previously have incorrectly accrued additional conditions (e.g. as a result of
    a previous query). `CollectionProxy` now always defers to the association scope's
    `arel` method so the (incorrect) inherited one should be entirely concealed.

    Fixes #14003.

    *Jefferson Lai*

*   Block a few default Class methods as scope name.

    For instance, this will raise:

        scope :public, -> { where(status: 1) }

    *arthurnn*

*   Fixed error when using `with_options` with lambda.

    Fixes #9805.

    *Lauro Caetano*

*   Switch `sqlite3:///` URLs (which were temporarily
    deprecated in 4.1) from relative to absolute.

    If you still want the previous interpretation, you should replace
    `sqlite3:///my/path` with `sqlite3:my/path`.

    *Matthew Draper*

*   Treat blank UUID values as `nil`.

    Example:

        Sample.new(uuid_field: '') #=> <Sample id: nil, uuid_field: nil>

    *Dmitry Lavrov*

*   Enable support for materialized views on PostgreSQL >= 9.3.

    *Dave Lee*

*   The PostgreSQL adapter supports custom domains. Fixes #14305.

    *Yves Senn*

*   PostgreSQL `Column#type` is now determined through the corresponding OID.
    The column types stay the same except for enum columns. They no longer have
    `nil` as type but `enum`.

    See #7814.

    *Yves Senn*

*   Fixed error when specifying a non-empty default value on a PostgreSQL array column.

    Fixes #10613.

    *Luke Steensen*

*   Fixed error where .persisted? throws SystemStackError for an unsaved model with a
    custom primary key that didn't save due to validation error.

    Fixes #14393.

    *Chris Finne*

*   Introduce `validate` as an alias for `valid?`.

    This is more intuitive when you want to run validations but don't care about the return value.

    *Henrik Nyh*

*   Create indexes inline in CREATE TABLE for MySQL.

    This is important, because adding an index on a temporary table after it has been created
    would commit the transaction.

    It also allows creating and dropping indexed tables with fewer queries and fewer permissions
    required.

    Example:

        create_table :temp, temporary: true, as: "SELECT id, name, zip FROM a_really_complicated_query" do |t|
          t.index :zip
        end
        # => CREATE TEMPORARY TABLE temp (INDEX (zip)) AS SELECT id, name, zip FROM a_really_complicated_query

    *Cody Cutrer*, *Steve Rice*, *Rafael Mendonça Franca*

*   Use singular table name in generated migrations when
    `ActiveRecord::Base.pluralize_table_names` is `false`.

    Fixes #13426.

    *Kuldeep Aggarwal*

*   `touch` accepts many attributes to be touched at once.

    Example:

        # touches :signed_at, :sealed_at, and :updated_at/on attributes.
        Photo.last.touch(:signed_at, :sealed_at)

    *James Pinto*

*   `rake db:structure:dump` only dumps schema information if the schema
    migration table exists.

    Fixes #14217.

    *Yves Senn*

*   Reap connections that were checked out by now-dead threads, instead
    of waiting until they disconnect by themselves. Before this change,
    a suitably constructed series of short-lived threads could starve
    the connection pool, without ever having more than a couple alive at
    the same time.

    *Matthew Draper*

*   `pk_and_sequence_for` now ensures that only the pg_depend entries
    pointing to pg_class, and thus only sequence objects, are considered.

    *Josh Williams*

*   `where.not` adds `references` for `includes` like normal `where` calls do.

    Fixes #14406.

    *Yves Senn*

*   Extend fixture `$LABEL` replacement to allow string interpolation.

    Example:

        martin:
          email: $LABEL@email.com

        users(:martin).email # => martin@email.com

    *Eric Steele*

*   Add support for `Relation` be passed as parameter on `QueryCache#select_all`.

    Fixes #14361.

    *arthurnn*

*   Passing an Active Record object to `find` or `exists?` is now deprecated.
    Call `.id` on the object first.

    *Aaron Patterson*

*   Only use BINARY for MySQL case sensitive uniqueness check when column has a case insensitive collation.

    *Ryuta Kamizono*

*   Support for MySQL 5.6 fractional seconds.

    *arthurnn*, *Tatsuhiko Miyagawa*

*   Support for Postgres `citext` data type enabling case-insensitive where
    values without needing to wrap in UPPER/LOWER sql functions.

    *Troy Kruthoff*, *Lachlan Sylvester*

*   Only save has_one associations if record has changes.
    Previously after save related callbacks, such as `#after_commit`, were triggered when the has_one
    object did not get saved to the db.

    *Alan Kennedy*

*   Allow strings to specify the `#order` value.

    Example:

        Model.order(id: 'asc').to_sql == Model.order(id: :asc).to_sql

    *Marcelo Casiraghi*, *Robin Dupret*

*   Dynamically register PostgreSQL enum OIDs. This prevents "unknown OID"
    warnings on enum columns.

    *Dieter Komendera*

*   `includes` is able to detect the right preloading strategy when string
    joins are involved.

    Fixes #14109.

    *Aaron Patterson*, *Yves Senn*

*   Fixed error with validation with enum fields for records where the
    value for any enum attribute is always evaluated as 0 during
    uniqueness validation.

    Fixes #14172.

    *Vilius Luneckas* *Ahmed AbouElhamayed*

*   `before_add` callbacks are fired before the record is saved on
    `has_and_belongs_to_many` associations *and* on `has_many :through`
    associations.  Before this change, `before_add` callbacks would be fired
    before the record was saved on `has_and_belongs_to_many` associations, but
    *not* on `has_many :through` associations.

    Fixes #14144.

*   Fixed STI classes not defining an attribute method if there is a
    conflicting private method defined on its ancestors.

    Fixes #11569.

    *Godfrey Chan*

*   Coerce strings when reading attributes. Fixes #10485.

    Example:

        book = Book.new(title: 12345)
        book.save!
        book.title # => "12345"

    *Yves Senn*

*   Deprecate half-baked support for PostgreSQL range values with excluding beginnings.
    We currently map PostgreSQL ranges to Ruby ranges. This conversion is not fully
    possible because the Ruby range does not support excluded beginnings.

    The current solution of incrementing the beginning is not correct and is now
    deprecated. For subtypes where we don't know how to increment (e.g. `#succ`
    is not defined) it will raise an `ArgumentException` for ranges with excluding
    beginnings.

    *Yves Senn*

*   Support for user created range types in PostgreSQL.

    *Yves Senn*

Please check [4-1-stable](https://github.com/rails/rails/blob/4-1-stable/activerecord/CHANGELOG.md) for previous changes.<|MERGE_RESOLUTION|>--- conflicted
+++ resolved
@@ -1,12 +1,10 @@
-<<<<<<< HEAD
+*   Use type column first in multi-column indexes created with `add-reference`.
+
+    *Derek Prior*
+
 *   Fix `Relation.rewhere` to work with Range values.
 
     *Dan Olson*
-=======
-*   Use type column first in multi-column indexes created with `add-reference`
-
-    *Derek Prior*
->>>>>>> 9cdd0a1f
 
 *   `AR::UnknownAttributeError` now includes the class name of a record.
 
