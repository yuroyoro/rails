<<<<<<< HEAD
## Rails 3.2.11 (unreleased)

*   Fix undefined method `to_i` when calling `new` on a scope that uses an
    Array; Fix FloatDomainError when setting integer column to NaN.
    Fixes #8718, #8734, #8757.

    *Jason Stirk + Tristan Harward*

*   Serialized attributes can be serialized in integer columns.
    Fix #8575.

    *Rafael Mendonça França*

*   Keep index names when using `alter_table` with sqlite3.
    Fix #3489.
    Backport #8522.

    *Yves Senn*

*   Recognize migrations placed in directories containing numbers and 'rb'.
    Fix #8492.
    Backport of #8500.

    *Yves Senn*

*   Add `ActiveRecord::Base.cache_timestamp_format` class attribute to control
    the format of the timestamp value in the cache key.
    This allows users to improve the precision of the cache key.
    Fixes #8195.

    *Rafael Mendonça França*

*   Add `:nsec` date format. This can be used to improve the precision of cache key.
    Please note that this format only works with Ruby 1.9, Ruby 1.8 will ignore it completely.

    *Jamie Gaskins*

*   Unscope `update_column(s)` query to ignore default scope.

    When applying `default_scope` to a class with a where clause, using
    `update_column(s)` could generate a query that would not properly update
    the record due to the where clause from the `default_scope` being applied
    to the update query.

        class User < ActiveRecord::Base
          default_scope where(active: true)
        end

        user = User.first
        user.active = false
        user.save!

        user.update_column(:active, true) # => false

    In this situation we want to skip the default_scope clause and just
    update the record based on the primary key. With this change:

        user.update_column(:active, true) # => true

    Backport of #8436 fix.

    *Carlos Antonio da Silva*

*   Fix performance problem with primary_key method in PostgreSQL adapter when having many schemas.
    Uses pg_constraint table instead of pg_depend table which has many records in general.
    Fix #8414

    *kennyj*

*   Do not instantiate intermediate Active Record objects when eager loading.
    These records caused `after_find` to run more than expected.
    Fix #3313
    Backport of #8403

    *Yves Senn*

*   Fix `pluck` to work with joins. Backport of #4942.

    *Carlos Antonio da Silva*

*   Fix a problem with `translate_exception` method in a non English environment.
    Backport of #6397.

    *kennyj*

*   Fix dirty attribute checks for TimeZoneConversion with nil and blank
    datetime attributes. Setting a nil datetime to a blank string should not
    result in a change being flagged.
    Fixes #8310.
    Backport of #8311.

    *Alisdair McDiarmid*

*   Prevent mass assignment to the type column of polymorphic associations when using `build`.
    Fixes #8265.
    Backport of #8291.

    *Yves Senn*

*   When running migrations on Postgresql, the `:limit` option for `binary` and `text` columns is
    silently dropped.
    Previously, these migrations caused sql exceptions, because Postgresql doesn't support limits
    on these types.

    *Victor Costan*

*   Calling `include?` on `has_many` associations on unsaved records no longer
    returns `true` when passed a record with a `nil` foreign key.
    Fixes #7950.

    *George Brocklehurst*

*   `#pluck` can be used on a relation with `select` clause.
    Fixes #7551.
    Backport of #8176.

    Example:

        Topic.select([:approved, :id]).order(:id).pluck(:id)

    *Yves Senn*

*   Use `nil?` instead of `blank?` to check whether dynamic finder with a bang
    should raise RecordNotFound.
    Fixes #7238.

    *Nikita Afanasenko*

*   Fix deleting from a HABTM join table upon destroying an object of a model
    with optimistic locking enabled.
    Fixes #5332.

    *Nick Rogers*

*   Use query cache/uncache when using ENV["DATABASE_URL"].
    Fixes #6951.
    Backport of #8074.

    *kennyj*

*   Do not create useless database transaction when building `has_one` association.

    Example:

        User.has_one :profile
        User.new.build_profile

    Backport of #8154.

    *Bogdan Gusiev*

*   `AR::Base#attributes_before_type_cast` now returns unserialized values for serialized attributes.

    *Nikita Afanasenko*

*   Fix issue that raises `NameError` when overriding the `accepts_nested_attributes` in child classes.

    Before:

        class Shared::Person < ActiveRecord::Base
          has_one :address

          accepts_nested_attributes :address, :reject_if => :all_blank
        end

        class Person < Shared::Person
          accepts_nested_attributes :address
        end

        Person
        #=> NameError: method `address_attributes=' not defined in Person

    After:

        Person
        #=> Person(id: integer, ...)

    Fixes #8131.

    *Gabriel Sobrinho, Ricardo Henrique*


## Rails 3.2.10 (Jan 2, 2013) ##
=======
## Rails 3.2.11 ##

*   Fix querying with an empty hash *Damien Mathieu* [CVE-2013-0155]

## Rails 3.2.10 ##
>>>>>>> 746dbd89

*   CVE-2012-5664 options hashes should only be extracted if there are extra
    parameters


## Rails 3.2.9 (Nov 12, 2012) ##

*   Fix `find_in_batches` crashing when IDs are strings and start option is not specified.

    *Alexis Bernard*

*   Fix issue with collection associations calling first(n)/last(n) and attempting
    to set the inverse association when `:inverse_of` was used. Fixes #8087.

    *Carlos Antonio da Silva*

*   Fix bug when Column is trying to type cast boolean values to integer.
    Fixes #8067.

    *Rafael Mendonça França*

*   Fix bug where `rake db:test:prepare` tries to load the structure.sql into development database.
    Fixes #8032.

    *Grace Liu + Rafael Mendonça França*

*   Fixed support for `DATABASE_URL` environment variable for rake db tasks. *Grace Liu*

*   Fix bug where `update_columns` and `update_column` would not let you update the primary key column.

    *Henrik Nyh*

*   Decode URI encoded attributes on database connection URLs.

    *Shawn Veader*

*   Fix AR#dup to nullify the validation errors in the dup'ed object. Previously the original
    and the dup'ed object shared the same errors.

    *Christian Seiler*

*   Synchronize around deleting from the reserved connections hash.
    Fixes #7955

*   PostgreSQL adapter correctly fetches default values when using
    multiple schemas and domains in a db. Fixes #7914

    *Arturo Pie*

*   Fix deprecation notice when loading a collection association that
    selects columns from other tables, if a new record was previously
    built using that association.

    *Ernie Miller*

*   The postgres adapter now supports tables with capital letters.
    Fix #5920

    *Yves Senn*

*   `CollectionAssociation#count` returns `0` without querying if the
    parent record is not persisted.

    Before:

        person.pets.count
        # SELECT COUNT(*) FROM "pets" WHERE "pets"."person_id" IS NULL
        # => 0

    After:

        person.pets.count
        # fires without sql query
        # => 0

    *Francesco Rodriguez*

*   Fix `reset_counters` crashing on `has_many :through` associations.
    Fix #7822.

    *lulalala*

*   ConnectionPool recognizes checkout_timeout spec key as taking
    precedence over legacy wait_timeout spec key, can be used to avoid
    conflict with mysql2 use of wait_timeout.  Closes #7684.

    *jrochkind*

*   Rename field_changed? to _field_changed? so that users can create a field named field

    *Akira Matsuda*, backported by *Steve Klabnik*

*   Fix creation of through association models when using `collection=[]`
    on a `has_many :through` association from an unsaved model.
    Fix #7661.

    *Ernie Miller*

*   Explain only normal CRUD sql (select / update / insert / delete).
    Fix problem that explains unexplainable sql. Closes #7544 #6458.

    *kennyj*

*   Backport test coverage to ensure that PostgreSQL auto-reconnect functionality
    remains healthy.

    *Steve Jorgensen*

*   Use config['encoding'] instead of config['charset'] when executing
    databases.rake in the mysql/mysql2. A correct option for a database.yml
    is 'encoding'.

    *kennyj*

*   Fix ConnectionAdapters::Column.type_cast_code integer conversion,
    to always convert values to integer calling #to_i. Fixes #7509.

    *Thiago Pradi*

*   Fix time column type casting for invalid time string values to correctly return nil.

    *Adam Meehan*

*   Fix `becomes` when using a configured `inheritance_column`.

    *Yves Senn*

*   Fix `reset_counters` when there are multiple `belongs_to` association with the
    same foreign key and one of them have a counter cache.
    Fixes #5200.

    *Dave Desrochers*

*   Round usec when comparing timestamp attributes in the dirty tracking.
    Fixes #6975.

    *kennyj*

*   Use inversed parent for first and last child of has_many association.

    *Ravil Bayramgalin*

*   Fix Column.microseconds and Column.fast_string_to_date to avoid converting
    timestamp seconds to a float, since it occasionally results in inaccuracies
    with microsecond-precision times. Fixes #7352.

    *Ari Pollak*

*   Fix `increment!`, `decrement!`, `toggle!` that was skipping callbacks.
    Fixes #7306.

    *Rafael Mendonça França*

*   Fix AR#create to return an unsaved record when AR::RecordInvalid is
    raised. Fixes #3217.

    *Dave Yeu*

*   Remove unnecessary transaction when assigning has_one associations with a nil or equal value.
    Fix #7191.

    *kennyj*

*   Allow store to work with an empty column.
    Fix #4840.

    *Jeremy Walker*

*   Remove prepared statement from system query in postgresql adapter.
    Fix #5872.

    *Ivan Evtuhovich*

*   Make sure `:environment` task is executed before `db:schema:load` or `db:structure:load`
    Fixes #4772.

    *Seamus Abshere*


## Rails 3.2.8 (Aug 9, 2012) ##

*   Do not consider the numeric attribute as changed if the old value is zero and the new value
    is not a string.
    Fixes #7237.

    *Rafael Mendonça França*

*   Removes the deprecation of `update_attribute`. *fxn*

*   Reverted the deprecation of `composed_of`. *Rafael Mendonça França*

*   Reverted the deprecation of `*_sql` association options. They will
    be deprecated in 4.0 instead. *Jon Leighton*

*   Do not eager load AR session store. ActiveRecord::SessionStore depends on the abstract store
    in Action Pack. Eager loading this class would break client code that eager loads Active Record
    standalone.
    Fixes #7160

    *Xavier Noria*

*   Do not set RAILS_ENV to "development" when using `db:test:prepare` and related rake tasks.
    This was causing the truncation of the development database data when using RSpec.
    Fixes #7175.

    *Rafael Mendonça França*

## Rails 3.2.7 (Jul 26, 2012) ##

*   `:finder_sql` and `:counter_sql` options on collection associations
    are deprecated. Please transition to using scopes.

    *Jon Leighton*

*   `:insert_sql` and `:delete_sql` options on `has_and_belongs_to_many`
    associations are deprecated. Please transition to using `has_many
    :through`

    *Jon Leighton*

*   `composed_of` has been deprecated. You'll have to write your own accessor
    and mutator methods if you'd like to use value objects to represent some
    portion of your models.

    *Steve Klabnik*

*   `update_attribute` has been deprecated. Use `update_column` if
    you want to bypass mass-assignment protection, validations, callbacks,
    and touching of updated_at. Otherwise please use `update_attributes`.

    *Steve Klabnik*

## Rails 3.2.6 (Jun 12, 2012) ##

*   protect against the nesting of hashes changing the
    table context in the next call to build_from_hash. This fix
    covers this case as well.

    CVE-2012-2695

*   Revert earlier 'perf fix' (see 3.2.4 changelog / GH #6289). This
    change introduced a regression (GH #6609). assoc.clear and
    assoc.delete_all have loaded the association before doing the delete
    since at least Rails 2.3. Doing the delete without loading the
    records means that the `before_remove` and `after_remove` callbacks do
    not get invoked. Therefore, this change was less a fix a more an
    optimisation, which should only have gone into master.

    *Jon Leighton*

## Rails 3.2.5 (Jun 1, 2012) ##

*   Restore behavior of Active Record 3.2.3 scopes.
    A series of commits relating to preloading and scopes caused a regression.

    *Andrew White*


## Rails 3.2.4 (May 31, 2012) ##

*   Perf fix: Don't load the records when doing assoc.delete_all.
    GH #6289. *Jon Leighton*

*   Association preloading shouldn't be affected by the current scoping.
    This could cause infinite recursion and potentially other problems.
    See GH #5667. *Jon Leighton*

*   Datetime attributes are forced to be changed. GH #3965

*   Fix attribute casting. GH #5549

*   Fix #5667. Preloading should ignore scoping.

*   Predicate builder should not recurse for determining where columns.
    Thanks to Ben Murphy for reporting this! CVE-2012-2661


## Rails 3.2.3 (March 30, 2012) ##

*   Added find_or_create_by_{attribute}! dynamic method. *Andrew White*

*   Whitelist all attribute assignment by default. Change the default for newly generated applications to whitelist all attribute assignment.  Also update the generated model classes so users are reminded of the importance of attr_accessible. *NZKoz*

*   Update ActiveRecord::AttributeMethods#attribute_present? to return false for empty strings. *Jacobkg*

*   Fix associations when using per class databases. *larskanis*

*   Revert setting NOT NULL constraints in add_timestamps *fxn*

*   Fix mysql to use proper text types. Fixes #3931. *kennyj*

*   Fix #5069 - Protect foreign key from mass assignment through association builder. *byroot*


## Rails 3.2.2 (March 1, 2012) ##

*   No changes.


## Rails 3.2.1 (January 26, 2012) ##

*   The threshold for auto EXPLAIN is ignored if there's no logger. *fxn*

*   Call `to_s` on the value passed to `table_name=`, in particular symbols
    are supported (regression). *Sergey Nartimov*

*   Fix possible race condition when two threads try to define attribute
    methods for the same class. *Jon Leighton*


## Rails 3.2.0 (January 20, 2012) ##

*   Added a `with_lock` method to ActiveRecord objects, which starts
    a transaction, locks the object (pessimistically) and yields to the block.
    The method takes one (optional) parameter and passes it to `lock!`.

    Before:

        class Order < ActiveRecord::Base
          def cancel!
            transaction do
              lock!
              # ... cancelling logic
            end
          end
        end

    After:

        class Order < ActiveRecord::Base
          def cancel!
            with_lock do
              # ... cancelling logic
            end
          end
        end

    *Olek Janiszewski*

*   'on' and 'ON' boolean columns values are type casted to true
    *Santiago Pastorino*

*   Added ability to run migrations only for given scope, which allows
    to run migrations only from one engine (for example to revert changes
    from engine that you want to remove).

    Example:
      rake db:migrate SCOPE=blog

    *Piotr Sarnacki*

*   Migrations copied from engines are now scoped with engine's name,
    for example 01_create_posts.blog.rb. *Piotr Sarnacki*

*   Implements `AR::Base.silence_auto_explain`. This method allows the user to
    selectively disable automatic EXPLAINs within a block. *fxn*

*   Implements automatic EXPLAIN logging for slow queries.

    A new configuration parameter `config.active_record.auto_explain_threshold_in_seconds`
    determines what's to be considered a slow query. Setting that to `nil` disables
    this feature. Defaults are 0.5 in development mode, and `nil` in test and production
    modes.

    As of this writing there's support for SQLite, MySQL (mysql2 adapter), and
    PostgreSQL.

    *fxn*

*   Implemented ActiveRecord::Relation#pluck method

    Method returns Array of column value from table under ActiveRecord model

        Client.pluck(:id)

    *Bogdan Gusiev*

*   Automatic closure of connections in threads is deprecated.  For example
    the following code is deprecated:

    Thread.new { Post.find(1) }.join

    It should be changed to close the database connection at the end of
    the thread:

    Thread.new {
      Post.find(1)
      Post.connection.close
    }.join

    Only people who spawn threads in their application code need to worry
    about this change.

*   Deprecated:

      * `set_table_name`
      * `set_inheritance_column`
      * `set_sequence_name`
      * `set_primary_key`
      * `set_locking_column`

    Use an assignment method instead. For example, instead of `set_table_name`, use `self.table_name=`:

         class Project < ActiveRecord::Base
           self.table_name = "project"
         end

    Or define your own `self.table_name` method:

         class Post < ActiveRecord::Base
           def self.table_name
             "special_" + super
           end
         end
         Post.table_name # => "special_posts"

    *Jon Leighton*

*   Generated association methods are created within a separate module to allow overriding and
    composition using `super`. For a class named `MyModel`, the module is named
    `MyModel::GeneratedFeatureMethods`. It is included into the model class immediately after
    the `generated_attributes_methods` module defined in ActiveModel, so association methods
    override attribute methods of the same name. *Josh Susser*

*   Implemented ActiveRecord::Relation#explain. *fxn*

*   Add ActiveRecord::Relation#uniq for generating unique queries.

    Before:

        Client.select('DISTINCT name')

    After:

        Client.select(:name).uniq

    This also allows you to revert the unqueness in a relation:

        Client.select(:name).uniq.uniq(false)

    *Jon Leighton*

*   Support index sort order in sqlite, mysql and postgres adapters. *Vlad Jebelev*

*   Allow the :class_name option for associations to take a symbol (:Client) in addition to
    a string ('Client').

    This is to avoid confusing newbies, and to be consistent with the fact that other options
    like :foreign_key already allow a symbol or a string.

    *Jon Leighton*

*   In development mode the db:drop task also drops the test database. For symmetry with
    the db:create task. *Dmitriy Kiriyenko*

*   Added ActiveRecord::Base.store for declaring simple single-column key/value stores *DHH*

        class User < ActiveRecord::Base
          store :settings, accessors: [ :color, :homepage ]
        end

        u = User.new(color: 'black', homepage: '37signals.com')
        u.color                          # Accessor stored attribute
        u.settings[:country] = 'Denmark' # Any attribute, even if not specified with an accessor


*   MySQL: case-insensitive uniqueness validation avoids calling LOWER when
    the column already uses a case-insensitive collation. Fixes #561.

    *Joseph Palermo*

*   Transactional fixtures enlist all active database connections. You can test
    models on different connections without disabling transactional fixtures.

    *Jeremy Kemper*

*   Add first_or_create, first_or_create!, first_or_initialize methods to Active Record. This is a
    better approach over the old find_or_create_by dynamic methods because it's clearer which
    arguments are used to find the record and which are used to create it:

        User.where(:first_name => "Scarlett").first_or_create!(:last_name => "Johansson")

    *Andrés Mejía*

*   Fix nested attributes bug where _destroy parameter is taken into account
    during :reject_if => :all_blank (fixes #2937)

    *Aaron Christy*

*   Add ActiveSupport::Cache::NullStore for use in development and testing.

    *Brian Durand*

Please check [3-1-stable](https://github.com/rails/rails/blob/3-1-stable/activerecord/CHANGELOG.md) for previous changes.<|MERGE_RESOLUTION|>--- conflicted
+++ resolved
@@ -1,5 +1,4 @@
-<<<<<<< HEAD
-## Rails 3.2.11 (unreleased)
+## Rails 3.2.12 (unreleased)
 
 *   Fix undefined method `to_i` when calling `new` on a scope that uses an
     Array; Fix FloatDomainError when setting integer column to NaN.
@@ -180,15 +179,11 @@
 
     *Gabriel Sobrinho, Ricardo Henrique*
 
+## Rails 3.2.11 ##
+
+*   Fix querying with an empty hash *Damien Mathieu* [CVE-2013-0155]
 
 ## Rails 3.2.10 (Jan 2, 2013) ##
-=======
-## Rails 3.2.11 ##
-
-*   Fix querying with an empty hash *Damien Mathieu* [CVE-2013-0155]
-
-## Rails 3.2.10 ##
->>>>>>> 746dbd89
 
 *   CVE-2012-5664 options hashes should only be extracted if there are extra
     parameters
