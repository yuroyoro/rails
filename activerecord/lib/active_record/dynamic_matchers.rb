--- conflicted
+++ resolved
@@ -95,11 +95,7 @@
       # Given that the parameters starts with `_`, the finder needs to use the
       # same parameter name.
       def attributes_hash
-<<<<<<< HEAD
-        "{" + attribute_names.map { |name| ":#{name} => #{name}" }.join(StringPool::COMMA) + "}"
-=======
-        "{" + attribute_names.map { |name| ":#{name} => _#{name}" }.join(',') + "}"
->>>>>>> 17922930
+        "{" + attribute_names.map { |name| ":#{name} => _#{name}" }.join(StringPool::COMMA) + "}"
       end
 
       def finder
