--- conflicted
+++ resolved
@@ -143,11 +143,7 @@
     def navigation_behavior(error)
       if get?
         raise error
-<<<<<<< HEAD
-      elsif has_errors?
-=======
       elsif has_errors? && default_action
->>>>>>> b354496b
         render :action => default_action
       else
         redirect_to resource_location
@@ -218,11 +214,7 @@
     # the verb is post.
     #
     def default_action
-<<<<<<< HEAD
-      @action || (request.post? ? :new : :edit)
-=======
       @action ||= ACTIONS_FOR_VERBS[request.method]
->>>>>>> b354496b
     end
   end
 end