--- conflicted
+++ resolved
@@ -106,13 +106,6 @@
             end
           end
 
-<<<<<<< HEAD
-            # render("headline") => render("message/headline")
-            collect { |name| name.include?(StringPool::SLASH) ? name : "#{directory}/#{name}" }.
-
-            # replace quotes from string renders
-            collect { |name| name.gsub(/["']/, StringPool::EMPTY) }
-=======
           render_dependencies.uniq
         end
 
@@ -130,7 +123,6 @@
               dependencies << "#{directory}/#{dependency}"
             end
           end
->>>>>>> 662f8de0
         end
 
         def explicit_dependencies
