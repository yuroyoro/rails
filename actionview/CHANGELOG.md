--- conflicted
+++ resolved
@@ -1,4 +1,7 @@
-<<<<<<< HEAD
+*   Make possible to use blocks with short version of `render "partial"` helper.
+
+    *Nikolay Shebanov*
+
 *   Add a `hidden_field` on the `file_field` to avoid raise a error when the only
     input on the form is the `file_field`.
 
@@ -9,10 +12,5 @@
 
     *Angelo Capilleri*
 
-=======
-*   Make possible to use blocks with short version of `render "partial"` helper.
-
-    *Nikolay Shebanov*
->>>>>>> f02a35b8
 
 Please check [4-2-stable](https://github.com/rails/rails/blob/4-2-stable/actionview/CHANGELOG.md) for previous changes.